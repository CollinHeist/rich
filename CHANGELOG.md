--- conflicted
+++ resolved
@@ -9,10 +9,8 @@
 
 ### Fixed
 
-<<<<<<< HEAD
 - Reversed `pre` and `code` tags in base HTML format https://github.com/Textualize/rich/pull/2642
 - Fix syntax error when building with nuitka https://github.com/Textualize/rich/pull/2635
-=======
 - Fixed pretty printing of empty dataclass https://github.com/Textualize/rich/issues/2819
 
 ### Added
@@ -37,7 +35,6 @@
 
 
 ## [13.2.0] - 2023-01-19
->>>>>>> 634a3f61
 
 ### Changed
 
