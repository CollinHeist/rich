# Changelog

All notable changes to this project will be documented in this file.

The format is based on [Keep a Changelog](https://keepachangelog.com/en/1.0.0/),
and this project adheres to [Semantic Versioning](https://semver.org/spec/v2.0.0.html).

## [9.0.0] - unreleased

### Fixed

- Progress download column now displays decimal units

### Added

- Support for Python 3.9
- Added legacy_windows to ConsoleOptions
- Added ascii_only to ConsoleOptions
- Added box.SQUARE_DOUBLE_HEAD
- Added highlighting of EUI-48 and EUI-64 (MAC addresses)
- Added Console.pager
- Added Console.out
<<<<<<< HEAD
- Added binary_units in progress download column
=======
- Added Progress.reset
- Added Style.background_style property
- Added Bar renderable https://github.com/willmcgugan/rich/pull/361
>>>>>>> 6e875a4c

### Changed

- Dropped box.get_safe_box function in favor of Box.substitute
- Changed default padding in Panel from 0 to (0, 1) https://github.com/willmcgugan/rich/issues/385
- Table with row_styles will extend background color between cells if the box has no vertical dividerhttps://github.com/willmcgugan/rich/issues/383
- Renamed rich.bar to rich.progress_bar, and Bar class to ProgressBar, rich.bar is now the new solid bar class

### Fixed

- Fixed typo in `Style.transparent_background` method name.

## [8.0.0] - 2020-10-03

### Added

- Added Console.bell method
- Added Set to types that Console.print will automatically pretty print
- Added show_locals to Traceback
- Added theme stack mechanism, see Console.push_theme and Console.pop_theme

### Changed

- Changed Style.empty to Style.null to better reflect what it does
- Optimized combining styles involving a null style
- Change error messages in Style.parse to read better

### Fixed

- Fixed Table.\_\_rich_measure\_\_
- Fixed incorrect calculation of fixed width columns

## [7.1.0] - 2020-09-26

### Added

- Added Console.begin_capture, Console.end_capture and Console.capture
- Added Table.title_justify and Table.caption_justify https://github.com/willmcgugan/rich/issues/301

### Changed

- Improved formatting of exceptions
- Enabled Rich exceptions in logging https://github.com/taliraj
- UTF-8 encoding is now mentioned in HTML head section

### Removed

- Removed line_numbers argument from traceback.install, which was undocumented and did nothing

## [7.0.0] - 2020-09-18

### Added

- New ansi_dark and ansi_light themes
- Added Text.append_tokens for fast appending of string + Style pairs
- Added Text.remove_suffix
- Added Text.append_tokens

### Changed

- Text.tabs_to_spaces was renamed to Text.expand_tabs, which works in place rather than returning a new instance
- Renamed Column.index to Column.\_index
- Optimized Style.combine and Style.chain
- Optimized text rendering by fixing internal cache mechanism
- Optimized hash generation for Styles

## [6.2.0] - 2020-09-13

### Added

- Added inline code highlighting to Markdown

## [6.1.2] - 2020-09-11

### Added

- Added ipv4 and ipv6 to ReprHighlighter

### Changed

- The `#` sign is included in url highlighting

### Fixed

- Fixed force-color switch in rich.syntax and rich.markdown commands

## [6.1.1] - 2020-09-07

### Changed

- Restored "def" in inspect signature

## [6.1.0] - 2020-09-07

### Added

- New inspect module
- Added os.\_Environ to pretty print

### Fixed

- Prevented recursive renderables from getting stuck

## Changed

- force_terminal and force_jupyter can now be used to force the disabled state, or left as None to auto-detect.
- Panel now expands to fit title if supplied

## [6.0.0] - 2020-08-25

### Fixed

- Fixed use of `__rich__` cast

### Changed

- New algorithm to pretty print which fits more on a line if possible
- Deprecated `character` parameter in Rule and Console.rule, in favor of `characters`
- Optimized Syntax.from_path to avoid searching all lexers, which also speeds up tracebacks

### Added

- Added soft_wrap flag to Console.print

## [5.2.1] - 2020-08-19

### Fixed

- Fixed underscore with display hook https://github.com/willmcgugan/rich/issues/235

## [5.2.0] - 2020-08-14

### Changed

- Added crop argument to Console.print
- Added "ignore" overflow method
- Added multiple characters per rule @hedythedev https://github.com/willmcgugan/rich/pull/207

## [5.1.2] - 2020-08-10

### Fixed

- Further optimized pretty printing ~5X.

## [5.1.1] - 2020-08-09

### Fixed

- Optimized pretty printing ~3X faster

## [5.1.0] - 2020-08-08

### Added

- Added Text.cell_len
- Added helpful message regarding unicode decoding errors https://github.com/willmcgugan/rich/issues/212
- Added display hook with pretty.install()

### Fixed

- Fixed deprecation warnings re backslash https://github.com/willmcgugan/rich/issues/210
- Fixed repr highlighting of scientific notation, e.g. 1e100

### Changed

- Implemented pretty printing, and removed pprintpp from dependencies
- Optimized Text.join

## [5.0.0] - 2020-08-02

### Changed

- Change to console markup syntax to not parse Python structures as markup, i.e. `[1,2,3]` is treated as a literal, not a tag.
- Standard color numbers syntax has changed to `"color(<number>)"` so that `[5]` (for example) is considered a literal.
- Markup escape method has changed from double brackets to preceding with a backslash, so `foo[[]]` would be `foo\[bar]`

## [4.2.2] - 2020-07-30

### Changed

- Added thread to automatically call update() in progress.track(). Replacing previous adaptive algorithm.
- Second attempt at working around https://bugs.python.org/issue37871

## [4.2.1] - 2020-07-29

### Added

- Added show_time and show_level parameters to RichHandler https://github.com/willmcgugan/rich/pull/182

### Fixed

- Fixed progress.track iterator exiting early https://github.com/willmcgugan/rich/issues/189
- Added workaround for Python bug https://bugs.python.org/issue37871, fixing https://github.com/willmcgugan/rich/issues/186

### Changed

- Set overflow=fold for log messages https://github.com/willmcgugan/rich/issues/190

## [4.2.0] - 2020-07-27

### Fixed

- Fixed missing new lines https://github.com/willmcgugan/rich/issues/178
- Fixed Progress.track https://github.com/willmcgugan/rich/issues/184
- Remove control codes from exported text https://github.com/willmcgugan/rich/issues/181
- Implemented auto-detection and color rendition of 16-color mode

## [4.1.0] - 2020-07-26

### Changed

- Optimized progress.track for very quick iterations
- Force default size of 80x25 if get_terminal_size reports size of 0,0

## [4.0.0] - 2020-07-23

Major version bump for a breaking change to `Text.stylize signature`, which corrects a minor but irritating API wart. The style now comes first and the `start` and `end` offsets default to the entire text. This allows for `text.stylize_all(style)` to be replaced with `text.stylize(style)`. The `start` and `end` offsets now support negative indexing, so `text.stylize("bold", -1)` makes the last character bold.

### Added

- Added markup switch to RichHandler https://github.com/willmcgugan/rich/issues/171

### Changed

- Change signature of Text.stylize to accept style first
- Remove Text.stylize_all which is no longer necessary

### Fixed

- Fixed rendering of Confirm prompt https://github.com/willmcgugan/rich/issues/170

## [3.4.1] - 2020-07-22

### Fixed

- Fixed incorrect default of expand in Table.grid

## [3.4.0] - 2020-07-22

### Added

- Added stream parameter to Console.input
- Added password parameter to Console.input
- Added description parameter to Progress.update
- Added rich.prompt
- Added detecting 'dumb' terminals
- Added Text.styled alternative constructor

### Fixes

- Fixed progress bars so that they are readable when color is disabled

## [3.3.2] - 2020-07-14

### Changed

- Optimized Text.pad

### Added

- Added rich.scope
- Change log_locals to use scope.render_scope
- Added title parameter to Columns

## [3.3.1] - 2020-07-13

### Added

- box.ASCII_DOUBLE_HEAD

### Changed

- Removed replace of -- --- ... from Markdown, as it made it impossible to include CLI info

## [3.3.0] - 2020-07-12

### Added

- Added title and title_align options to Panel
- Added pad and width parameters to Align
- Added end parameter to Rule
- Added Text.pad and Text.align methods
- Added leading parameter to Table

## [3.2.0] - 2020-07-10

### Added

- Added Align.left Align.center Align.right shortcuts
- Added Panel.fit shortcut
- Added align parameter to Columns

### Fixed

- Align class now pads to the right, like Text
- ipywidgets added as an optional dependency
- Issue with Panel and background color
- Fixed missing `__bool__` on Segment

### Changed

- Added `border_style` argument to Panel (note, `style` now applies to interior of the panel)

## [3.1.0] - 2020-07-09

### Changed

- Progress bars now work in Jupyter

## Added

- Added refresh_per_second to progress.track
- Added styles to BarColumn and progress.track

## [3.0.5] - 2020-07-07

### Fixed

- Fixed Windows version number require for truecolor

## [3.0.4] - 2020-07-07

### Changed

- More precise detection of Windows console https://github.com/willmcgugan/rich/issues/140

## [3.0.3] - 2020-07-03

### Fixed

- Fixed edge case with wrapped and overflowed text

### Changed

- New algorithm for compressing table that priorities smaller columns

### Added

- Added safe_box parameter to Console constructor

## [3.0.2] - 2020-07-02

### Added

- Added rich.styled.Styled class to apply styles to renderable
- Table.add_row now has an optional style parameter
- Added table_movie.py to examples

### Changed

- Modified box options to use half line characters at edges
- Non no_wrap columns will now shrink below minimum width if table is compressed

## [3.0.1] - 2020-06-30

### Added

- Added box.ASCII2
- Added markup argument to logging extra

### Changed

- Setting a non-None width now implies expand=True

## [3.0.0] - 2020-06-28

### Changed

- Enabled supported box chars for legacy Windows, and introduce `safe_box` flag
- Disable hyperlinks on legacy Windows
- Constructors for Rule and Panel now have keyword only arguments (reason for major version bump)
- Table.add_colum added keyword only arguments

### Fixed

- Fixed Table measure

## [2.3.1] - 2020-06-26

### Fixed

- Disabled legacy_windows if jupyter is detected https://github.com/willmcgugan/rich/issues/125

## [2.3.0] - 2020-06-26

### Fixed

- Fixed highlighting of paths / filenames
- Corrected docs for RichHandler which erroneously said default console writes to stderr

### Changed

- Allowed `style` parameter for `highlight_regex` to be a callable that returns a style

### Added

- Added optional highlighter parameter to RichHandler

## [2.2.6] - 2020-06-24

### Changed

- Store a "link id" on Style instance, so links containing different styles are highlighted together. (https://github.com/willmcgugan/rich/pull/123)

## [2.2.5] - 2020-06-23

### Fixed

- Fixed justify of tables (https://github.com/willmcgugan/rich/issues/117)

## [2.2.4] - 2020-06-21

### Added

- Added enable_link_path to RichHandler
- Added legacy_windows switch to Console constructor

## [2.2.3] - 2020-06-15

### Fixed

- Fixed console.log hyperlink not containing full path

### Changed

- Used random number for hyperlink id

## [2.2.2] - 2020-06-14

### Changed

- Exposed RichHandler highlighter as a class var

## [2.2.1] - 2020-06-14

### Changed

- Linked path in log render to file

## [2.2.0] - 2020-06-14

### Added

- Added redirect_stdout and redirect_stderr to Progress

### Changed

- printing to console with an active Progress doesn't break visuals

## [2.1.0] - 2020-06-11

### Added

- Added 'transient' option to Progress

### Changed

- Truncated overly long text in Rule with ellipsis overflow

## [2.0.1] - 2020-06-10

### Added

- Added expand option to Padding

### Changed

- Some minor optimizations in Text

### Fixed

- Fixed broken rule with CJK text

## [2.0.0] - 2020-06-06

### Added

- Added overflow methods
- Added no_wrap option to print()
- Added width option to print
- Improved handling of compressed tables

### Fixed

- Fixed erroneous space at end of log
- Fixed erroneous space at end of progress bar

### Changed

- Renamed \_ratio.ratio_divide to \_ratio.ratio_distribute
- Renamed JustifyValues to JustifyMethod (backwards incompatible)
- Optimized \_trim_spans
- Enforced keyword args in Console / Text interfaces (backwards incompatible)
- Return self from text.append

## [1.3.1] - 2020-06-01

### Changed

- Changed defaults of Table.grid
- Polished listdir.py example

### Added

- Added width argument to Columns

### Fixed

- Fixed for `columns_first` argument in Columns
- Fixed incorrect padding in columns with fixed width

## [1.3.0] - 2020-05-31

### Added

- Added rich.get_console() function to get global console instance.
- Added Columns class

### Changed

- Updated `markdown.Heading.create()` to work with subclassing.
- Console now transparently works with Jupyter

### Fixed

- Fixed issue with broken table with show_edge=False and a non-None box arg

## [1.2.3] - 2020-05-24

### Added

- Added `padding` parameter to Panel
- Added 'indeterminate' state when progress bars aren't started

### Fixed

- Fixed Progress deadlock https://github.com/willmcgugan/rich/issues/90

### Changed

- Auto-detect "truecolor" color system when in Windows Terminal

## [1.2.2] - 2020-05-22

### Fixed

- Issue with right aligned wrapped text adding extra spaces

## [1.2.1] - 2020-05-22

### Fixed

- Issue with sum and Style

## [1.2.0] - 2020-05-22

### Added

- Support for double underline, framed, encircled, and overlined attributes

### Changed

- Optimized Style
- Changed methods `__console__` to `__rich_console__`, and `__measure__` to `__rich_measure__`

## [1.1.9] - 2020-05-20

### Fixed

- Exception when BarColumn.bar_width == None

## [1.1.8] - 2020-05-20

### Changed

- Optimizations for Segment, Console and Table

### Added

- Added Console.clear method
- Added exporting of links to HTML

## [1.1.7] - 2020-05-19

### Added

- Added collapse_padding option to Table.

### Changed

- Some style attributes may be abbreviated (b for bold, i for italic etc). Previously abbreviations worked in console markup but only one at a time, i.e. "[b]Hello[/]" but not "[b i]Hello[/]" -- now they work everywhere.
- Renamed 'text' property on Text to 'plain'. i.e. text.plain returns a string version of the Text instance.

### Fixed

- Fixed zero division if total is 0 in progress bar

## [1.1.6] - 2020-05-17

### Added

- Added rich.align.Align class
- Added justify argument to Console.print and console.log

## [1.1.5] - 2020-05-15

### Changed

- Changed progress bars to write to stdout on terminal and hide on non-terminal

## [1.1.4] - 2020-05-15

### Fixed

- Fixed incorrect file and link in progress.log
- Fixes for legacy windows: Bar, Panel, and Rule now use ASCII characters
- show_cursor is now a no-op on legacy windows

### Added

- Added Console.input

### Changed

- Disable progress bars when not writing to a terminal

## [1.1.3] - 2020-05-14

### Fixed

- Issue with progress of one line`

## [1.1.2] - 2020-05-14

### Added

- Added -p switch to python -m rich.markdown to page output
- Added Console.control to output control codes

### Changed

- Changed Console log_time_format to no longer require a space at the end
- Added print and log to Progress to render terminal output when progress is active

## [1.1.1] - 2020-05-12

### Changed

- Stripped cursor moving control codes from text

## [1.1.0] - 2020-05-10

### Added

- Added hyperlinks to Style and markup
- Added justify and code theme switches to markdown command

## [1.0.3] - 2020-05-08

### Added

- Added `python -m rich.syntax` command

## [1.0.2] - 2020-05-08

### Fixed

- Issue with Windows legacy support https://github.com/willmcgugan/rich/issues/59

## [1.0.1] - 2020-05-08

### Changed

- Applied console markup after highlighting
- Documented highlighting
- Changed Markup parser to handle overlapping styles
- Relaxed dependency on colorama
- Allowed Theme to accept values as style definitions (str) as well as Style instances
- Added a panel to emphasize code in Markdown

### Added

- Added markup.escape
- Added `python -m rich.theme` command
- Added `python -m rich.markdown` command
- Added rendering of images in Readme (links only)

### Fixed

- Fixed Text.assemble not working with strings https://github.com/willmcgugan/rich/issues/57
- Fixed table when column widths must be compressed to fit

## [1.0.0] - 2020-05-03

### Changed

- Improvements to repr highlighter to highlight URLs

## [0.8.13] - 2020-04-28

### Fixed

- Fixed incorrect markdown rendering for quotes and changed style

## [0.8.12] - 2020-04-21

### Fixed

- Removed debug print from rich.progress

## [0.8.11] - 2020-04-14

### Added

- Added Table.show_lines to render lines between rows

### Changed

- Added markup escape with double square brackets

## [0.8.10] - 2020-04-12

### Fixed

- Fix row_styles applying to header

## [0.8.9] - 2020-04-12

### Changed

- Added force_terminal option to `Console.__init__`

### Added

- Added Table.row_styles to enable zebra striping.

## [0.8.8] - 2020-03-31

### Fixed

- Fixed background in Syntax

## [0.8.7] - 2020-03-31

### Fixed

- Broken wrapping of long lines
- Fixed wrapping in Syntax

### Changed

- Added word_wrap option to Syntax, which defaults to False.
- Added word_wrap option to Traceback.

## [0.8.6] - 2020-03-29

### Added

- Experimental Jupyter notebook support: from rich.jupyter import print

## [0.8.5] - 2020-03-29

### Changed

- Smarter number parsing regex for repr highlighter

### Added

- uuid highlighter for repr

## [0.8.4] - 2020-03-28

### Added

- Added 'test card', run python -m rich

### Changed

- Detected windows terminal, defaulting to colorama support

### Fixed

- Fixed table scaling issue

## [0.8.3] - 2020-03-27

### Fixed

- CJK right align

## [0.8.2] - 2020-03-27

### Changed

- Fixed issue with 0 speed resulting in zero division error
- Changed signature of Progress.update
- Made calling start() a second time a no-op

## [0.8.1] - 2020-03-22

### Added

- Added progress.DownloadColumn

## [0.8.0] - 2020-03-17

### Added

- CJK support
- Console level highlight flag
- Added encoding argument to Syntax.from_path

### Changed

- Dropped support for Windows command prompt (try https://www.microsoft.com/en-gb/p/windows-terminal-preview/)
- Added task_id to Progress.track

## [0.7.2] - 2020-03-15

### Fixed

- KeyError for missing pygments style

## [0.7.1] - 2020-03-13

### Fixed

- Issue with control codes being used in length calculation

### Changed

- Remove current_style concept, which wasn't really used and was problematic for concurrency

## [0.7.0] - 2020-03-12

### Changed

- Added width option to Panel
- Change special method `__render_width__` to `__measure__`
- Dropped the "markdown style" syntax in console markup
- Optimized style rendering

### Added

- Added Console.show_cursor method
- Added Progress bars

### Fixed

- Fixed wrapping when a single word was too large to fit in a line

## [0.6.0] - 2020-03-03

### Added

- Added tab_size to Console and Text
- Added protocol.is_renderable for runtime check
- Added emoji switch to Console
- Added inherit boolean to Theme
- Made Console thread safe, with a thread local buffer

### Changed

- Console.markup attribute now effects Table
- SeparatedConsoleRenderable and RichCast types

### Fixed

- Fixed tabs breaking rendering by converting to spaces

## [0.5.0] - 2020-02-23

### Changed

- Replaced `__console_str__` with `__rich__`

## [0.4.1] - 2020-02-22

### Fixed

- Readme links in Pypi

## [0.4.0] - 2020-02-22

### Added

- Added Traceback rendering and handler
- Added rich.constrain
- Added rich.rule

### Fixed

- Fixed unnecessary padding

## [0.3.3] - 2020-02-04

### Fixed

- Fixed Windows color support
- Fixed line width on windows issue (https://github.com/willmcgugan/rich/issues/7)
- Fixed Pretty print on Windows

## [0.3.2] - 2020-01-26

### Added

- Added rich.logging

## [0.3.1] - 2020-01-22

### Added

- Added colorama for Windows support

## [0.3.0] - 2020-01-19

### Added

- First official release, API still to be stabilized<|MERGE_RESOLUTION|>--- conflicted
+++ resolved
@@ -20,13 +20,10 @@
 - Added highlighting of EUI-48 and EUI-64 (MAC addresses)
 - Added Console.pager
 - Added Console.out
-<<<<<<< HEAD
 - Added binary_units in progress download column
-=======
 - Added Progress.reset
 - Added Style.background_style property
 - Added Bar renderable https://github.com/willmcgugan/rich/pull/361
->>>>>>> 6e875a4c
 
 ### Changed
 
