# Changelog

All notable changes to this project will be documented in this file.

The format is based on [Keep a Changelog](https://keepachangelog.com/en/1.0.0/),
and this project adheres to [Semantic Versioning](https://semver.org/spec/v2.0.0.html).

<<<<<<< HEAD
## [13.4.3] - 2023-06-22

### Fixed

- Fixed issue with custom classes overwriting `__eq__` https://github.com/Textualize/rich/issues/2875
=======

## Unreleased

### Fixed

- Fixed Text.expand_tabs not expanding spans.
- Fixed TimeElapsedColumn from showing negative.
- Fix for escaping strings with a trailing backslash https://github.com/Textualize/rich/issues/2987
- Fixed exception in Markdown with partial table https://github.com/Textualize/rich/issues/3053 
- Fixed the HTML export template so that the `<html>` tag comes before the `<head>` tag https://github.com/Textualize/rich/issues/3021

### Added

- Added Text.extend_style method.
- Added Span.extend method.

### Changed

- Text.tab_size now defaults to `None` to indicate that Console.tab_size should be used.

>>>>>>> 0c8bb032

## [13.4.2] - 2023-06-12

### Changed

- Relaxed markdown-it-py dependency

## [13.4.1] - 2023-05-31

### Fixed

- Fixed typing extensions import in markdown https://github.com/Textualize/rich/issues/2979

## [13.4.0] - 2023-05-31

### Added

- Added support for tables in `Markdown` https://github.com/Textualize/rich/pull/2977

## [13.3.5] - 2023-04-27

### Fixed

- Fixed italic indent guides in SVG output

## [13.3.4] - 2023-04-12

### Fixed

- Fixed for `is_terminal` ignoring FORCE_COLOR https://github.com/Textualize/rich/pull/2923

## [13.3.3] - 2023-02-27

### Added

- Added Style.clear_meta_and_links

## [13.3.2] - 2023-02-04

### Fixed

- Reversed `pre` and `code` tags in base HTML format https://github.com/Textualize/rich/pull/2642
- Fix syntax error when building with nuitka https://github.com/Textualize/rich/pull/2635
- Fixed pretty printing of empty dataclass https://github.com/Textualize/rich/issues/2819
- Use `Console(stderr=True)` in `rich.traceback.install` to support io redirection.
- Fixes superfluous spaces in html output https://github.com/Textualize/rich/issues/2832
- Fixed duplicate output in Jupyter https://github.com/Textualize/rich/pulls/2804
- Filter ANSI character-encoding-change codes in `Text.from_ansi` parser
- Fixes traceback failing when a frame filename is unreadable https://github.com/Textualize/rich/issues/2821
- Fix for live update rendering console markup https://github.com/Textualize/rich/issues/2726

### Added

- Added Polish README

### Changed

- `rich.progress.track()` will now show the elapsed time after finishing the task https://github.com/Textualize/rich/pull/2659

## [13.3.1] - 2023-01-28

### Fixed

- Fixed truecolor to eight bit color conversion https://github.com/Textualize/rich/pull/2785

## [13.3.0] - 2023-01-27

### Fixed

- Fixed failing tests due to Pygments dependency https://github.com/Textualize/rich/issues/2757
- Relaxed ipywidgets https://github.com/Textualize/rich/issues/2767

### Added

- Added `encoding` parameter in `Theme.read`


## [13.2.0] - 2023-01-19

### Changed

- Switch Markdown parsing from commonmark to markdown-it-py https://github.com/Textualize/rich/pull/2439

## [13.1.0] - 2023-01-14

### Fixed

- Fixed wrong filenames in Jupyter tracebacks https://github.com/Textualize/rich/issues/2271

### Added

- Added locals_hide_dunder and locals_hide_sunder to Tracebacks, to hide double underscore and single underscore locals. https://github.com/Textualize/rich/pull/2754

### Changed

- Tracebacks will now hide double underscore names from locals by default. Set `locals_hide_dunder=False` to restore previous behaviour.

## [13.0.1] - 2023-01-06

### Fixed

- Fixed issue with Segment.split_cells for mixed single and double cell widths

## [13.0.0] - 2022-12-30

### Fixed

- Reversed `pre` and `code` tags in base HTML format https://github.com/Textualize/rich/pull/2642
- Improved detection of `attrs` library, that isn't confused by the presence of the `attr` library.
- Fixed issue with `locals_max_length` parameter not being respected in Traceback https://github.com/Textualize/rich/issues/2649
- Handling of broken `fileno` made more robust. Fixes https://github.com/Textualize/rich/issues/2645
- Fixed missing `fileno` on FileProxy

### Fixed

- Fix type of `spinner_style` argument in `Console.status` https://github.com/Textualize/rich/pull/2613.

### Changed

- Bumped minimum Python version to 3.7 https://github.com/Textualize/rich/pull/2567
- Pretty-printing of "tagged" `__repr__` results is now greedy when matching tags https://github.com/Textualize/rich/pull/2565
- `progress.track` now supports deriving total from `__length_hint__`

### Added

- Add type annotation for key_separator of pretty.Node https://github.com/Textualize/rich/issues/2625


## [12.6.0] - 2022-10-02

### Added

- Parse ANSI escape sequences in pretty repr https://github.com/Textualize/rich/pull/2470
- Add support for `FORCE_COLOR` env var https://github.com/Textualize/rich/pull/2449
- Allow a `max_depth` argument to be passed to the `install()` hook https://github.com/Textualize/rich/issues/2486
- Document using `None` as name in `__rich_repr__` for tuple positional args https://github.com/Textualize/rich/pull/2379
- Add `font_aspect_ratio` parameter in SVG export https://github.com/Textualize/rich/pull/2539/files
- Added `Table.add_section` method. https://github.com/Textualize/rich/pull/2544

### Fixed

- Handle stdout/stderr being null https://github.com/Textualize/rich/pull/2513
- Fix NO_COLOR support on legacy Windows https://github.com/Textualize/rich/pull/2458
- Fix pretty printer handling of cyclic references https://github.com/Textualize/rich/pull/2524
- Fix missing `mode` property on file wrapper breaking uploads via `requests` https://github.com/Textualize/rich/pull/2495
- Fix mismatching default value of parameter `ensure_ascii` https://github.com/Textualize/rich/pull/2538
- Remove unused height parameter in `Layout` class https://github.com/Textualize/rich/pull/2540
- Fixed exception in Syntax.__rich_measure__ for empty files

### Changed

- Removed border from code blocks in Markdown

## [12.5.2] - 2022-07-18

### Added

- Add Turkish Readme.

## [12.5.1] - 2022-07-11

### Fixed

- Fixed missing typing extensions dependency on 3.9 https://github.com/Textualize/rich/issues/2386
- Fixed Databricks Notebook is not detected as Jupyter environment. https://github.com/Textualize/rich/issues/2422

## [12.5.0] - 2022-07-11

### Added

- Environment variables `JUPYTER_COLUMNS` and `JUPYTER_LINES` to control width and height of console in Jupyter
- Markdown friendly `Box` style, `MARKDOWN`, for rendering tables ready to copy into markdown files
- `inspect` will prefix coroutine functions with `async def`
- `Style.__add__` will no longer return `NotImplemented`
- Remove rich.\_lru_cache

### Changed

- Default width of Jupyter console size is increased to 115
- Optimized Segment.divide

### Fixed

- Fix Rich clobbering cursor style on Windows https://github.com/Textualize/rich/pull/2339
- Fix text wrapping edge case https://github.com/Textualize/rich/pull/2296
- Allow exceptions that are raised while a Live is rendered to be displayed and/or processed https://github.com/Textualize/rich/pull/2305
- Fix crashes that can happen with `inspect` when docstrings contain some special control codes https://github.com/Textualize/rich/pull/2294
- Fix edges used in first row of tables when `show_header=False` https://github.com/Textualize/rich/pull/2330
- Fix interaction between `Capture` contexts and `Console(record=True)` https://github.com/Textualize/rich/pull/2343
- Fixed hash issue in Styles class https://github.com/Textualize/rich/pull/2346
- Fixed bug in `Segment.split_and_crop_lines`

## [12.4.4] - 2022-05-24

### Changed

- Added clipping per line to SVG output to avoid box characters overlapping
- Optimized SVG output

## [12.4.3] - 2022-05-23

### Changed

- Further tweaks to SVG character matrix
- Added clip rect to SVG to prevent box characters overlapping bottom of terminal

## [12.4.2] - 2022-05-23

### Fixed

- Fix for SVG on Firefox

### Changed

- Removed excess margin from SVG, tweaked cell sizes to better render block characters

## [12.4.1] - 2022-05-08

### Fixed

- Fix for default background color in SVG export https://github.com/Textualize/rich/issues/2260

### Changed

- Added a keyline around SVG terminals which is visible on dark backgrounds

### Changed

- Added a keyline around SVG terminals which is visible on dark backgrounds

## [12.4.0] - 2022-05-07

### Changed

- Rebuilt SVG export to create a simpler SVG that is more portable
- Fix render_lines crash when render height was negative https://github.com/Textualize/rich/pull/2246
- Make objects from `rich.progress.open` forward the name of the internal handle https://github.com/Textualize/rich/pull/2254

### Added

- Add `padding` to Syntax constructor https://github.com/Textualize/rich/pull/2247

## [12.3.0] - 2022-04-26

### Added

- Ability to change terminal window title https://github.com/Textualize/rich/pull/2200
- Added show_speed parameter to progress.track which will show the speed when the total is not known
- Python blocks can now opt out from being rendered in tracebacks's frames, by setting a `_rich_traceback_omit = True` in their local scope https://github.com/Textualize/rich/issues/2207

### Fixed

- Fall back to `sys.__stderr__` on POSIX systems when trying to get the terminal size (fix issues when Rich is piped to another process)
- Fixed markup escaping issue https://github.com/Textualize/rich/issues/2187
- Safari - Box appearing around SVG export https://github.com/Textualize/rich/pull/2201
- Fixed recursion error in Jupyter progress bars https://github.com/Textualize/rich/issues/2047
- Complex numbers are now identified by the highlighter https://github.com/Textualize/rich/issues/2214
- Fix crash on IDLE and forced is_terminal detection to False because IDLE can't do escape codes https://github.com/Textualize/rich/issues/2222
- Fixed missing blank line in traceback rendering https://github.com/Textualize/rich/issues/2206
- Fixed running Rich with the current working dir was deleted https://github.com/Textualize/rich/issues/2197

### Changed

- Setting `total=None` on progress is now possible, and will display pulsing animation
- Micro-optimization for Segment.divide

## [12.2.0] - 2022-04-05

### Changed

- Bumped typing-extensions minimum to 4.0.0
- Bumped minimum Python version to 3.6.3

## [12.1.0] - 2022-04-03

### Added

- Progress.open and Progress.wrap_file method to track the progress while reading from a file or file-like object https://github.com/textualize/rich/pull/1759
- SVG export functionality https://github.com/Textualize/rich/pull/2101
- Adding Indonesian translation

### Fixed

- Add missing `end` keyword argument to `Text.from_markup` https://github.com/Textualize/rich/pull/2095
- Fallback to text lexer when no lexer guessed https://github.com/Textualize/rich/pull/2133
- Fixed issue with decoding ANSI reset https://github.com/Textualize/rich/issues/2112

## [12.0.1] - 2022-03-22

### Changed

- Improve performance of cell_length https://github.com/Textualize/rich/pull/2061
- Improve performance of chop_cells https://github.com/Textualize/rich/pull/2077

### Fixed

- Fix capturing stdout on legacy Windows https://github.com/Textualize/rich/pull/2066

## [12.0.0] - 2022-03-10

### Added

- Added options to TimeRemainingColumn to render a compact time format and render elapsed time when a task is
  finished. https://github.com/Textualize/rich/pull/1992
- Added ProgressColumn `MofNCompleteColumn` to display raw `completed/total` column (similar to DownloadColumn,
  but displays values as ints, does not convert to floats or add bit/bytes units).
  https://github.com/Textualize/rich/pull/1941
- Replace Colorama with win32 renderer https://github.com/Textualize/rich/pull/1993
- Add support for namedtuples to `Pretty` https://github.com/Textualize/rich/pull/2031

### Fixed

- In Jupyter mode make the link target be set to "\_blank"
- Fix some issues with markup handling around "[" characters https://github.com/Textualize/rich/pull/1950
- Fix syntax lexer guessing.
- Fixed Pretty measure not respecting expand_all https://github.com/Textualize/rich/issues/1998
- Collapsed definitions for single-character spinners, to save memory and reduce import time.
- Fix print_json indent type in `__init__.py`
- Fix error when inspecting object defined in REPL https://github.com/Textualize/rich/pull/2037
- Fix incorrect highlighting of non-indented JSON https://github.com/Textualize/rich/pull/2038
- Fixed height reset in complex renderables https://github.com/Textualize/rich/issues/2042

### Changed

- Improved support for enum.Flag in ReprHighlighter https://github.com/Textualize/rich/pull/1920
- Tree now respects justify=None, i.e. won't pad to right https://github.com/Textualize/rich/issues/1690
- Removed rich.tabulate which was marked for deprecation
- Deprecated rich.align.AlignValues in favor of AlignMethod

## [11.2.0] - 2022-02-08

### Added

- Add support for US spelling of "gray" in ANSI color names https://github.com/Textualize/rich/issues/1890
- Added `rich.diagnose.report` to expose environment debugging logic as function https://github.com/Textualize/rich/pull/1917
- Added classmethod `Progress.get_default_columns()` to get the default list of progress bar columns https://github.com/Textualize/rich/pull/1894

### Fixed

- Fixed performance issue in measuring text

### Fixed

- Fixed test failures on PyPy3 https://github.com/Textualize/rich/pull/1904

## [11.1.0] - 2022-01-28

### Added

- Workaround for edge case of object from Faiss with no `__class__` https://github.com/Textualize/rich/issues/1838
- Add Traditional Chinese readme
- Add `Syntax.guess_lexer`, add support for more lexers (e.g. Django templates etc.) https://github.com/Textualize/rich/pull/1869
- Add `lexer` parameter to `Syntax.from_path` to allow for overrides https://github.com/Textualize/rich/pull/1873

### Fixed

- Workaround for edge case of object from Faiss with no `__class__` https://github.com/Textualize/rich/issues/1838
- Ensure `Syntax` always justifies left https://github.com/Textualize/rich/pull/1872
- Handle classes in inspect when methods=True https://github.com/Textualize/rich/pull/1874

## [11.0.0] - 2022-01-09

### Added

- Added max_depth arg to pretty printing https://github.com/Textualize/rich/issues/1585
- Added `vertical_align` to Table.add_row https://github.com/Textualize/rich/issues/1590

### Fixed

- Fixed issue with pretty repr in jupyter notebook https://github.com/Textualize/rich/issues/1717
- Fix Traceback theme defaults override user supplied styles https://github.com/Textualize/rich/issues/1786

### Changed

- **breaking** Deprecated rich.console.RenderGroup, now named rich.console.Group
- **breaking** `Syntax.__init__` parameter `lexer_name` renamed to `lexer`
- Syntax constructor accepts both str and now a pygments lexer https://github.com/Textualize/rich/pull/1748

## [10.16.2] - 2021-01-02

### Fixed

- Fixed @ not being escaped in markup

## [10.16.1] - 2021-12-15

### Fixed

- Fixed issues with overlapping tags https://github.com/textualize/rich/issues/1755

## [10.16.0] - 2021-12-12

### Fixed

- Double print of progress bar in Jupyter https://github.com/textualize/rich/issues/1737

### Added

- Added Text.markup property https://github.com/textualize/rich/issues/1751

## [10.15.2] - 2021-12-02

### Fixed

- Deadlock issue https://github.com/textualize/rich/issues/1734

## [10.15.1] - 2021-11-29

### Fixed

- Reverted thread-safety fix for Live that introduced deadlock potential

## [10.15.0] - 2021-11-28

### Added

- Added dynamic_progress.py to examples
- Added ConsoleOptions.update_height
- Fixed Padding not respecting height

### Changed

- Some optimizations for simple strings (with only single cell widths)

### Fixed

- Fixed issue with progress bar not rendering markup https://github.com/textualize/rich/issues/1721
- Fixed race condition when exiting Live https://github.com/textualize/rich/issues/1530

## [10.14.0] - 2021-11-16

### Fixed

- Fixed progress speed not updating when total doesn't change
- Fixed superfluous new line in Status https://github.com/textualize/rich/issues/1662
- Fixed Windows legacy width again
- Fixed infinite loop in set_cell_size https://github.com/textualize/rich/issues/1682

### Added

- Added file protocol to URL highlighter https://github.com/textualize/rich/issues/1681
- Added rich.protocol.rich_cast

### Changed

- Allowed `__rich__` to work recursively
- Allowed Text classes to work with sep in print https://github.com/textualize/rich/issues/1689

### Added

- Added a `rich.text.Text.from_ansi` helper method for handling pre-formatted input strings https://github.com/textualize/rich/issues/1670

## [10.13.0] - 2021-11-07

### Added

- Added json.dumps parameters to print_json https://github.com/textualize/rich/issues/1638

### Fixed

- Fixed an edge case bug when console module try to detect if they are in a tty at the end of a pytest run
- Fixed a bug where logging handler raises an exception when running with pythonw (related to https://bugs.python.org/issue13807)
- Fixed issue with TERM env vars that have more than one hyphen https://github.com/textualize/rich/issues/1640
- Fixed missing new line after progress bar when terminal is not interactive https://github.com/textualize/rich/issues/1606
- Fixed exception in IPython when disabling pprint with %pprint https://github.com/textualize/rich/issues/1646
- Fixed issue where values longer than the console width produced invalid JSON https://github.com/textualize/rich/issues/1653
- Fixes trailing comma when pretty printing dataclass with last field repr=False https://github.com/textualize/rich/issues/1599

## Changed

- Markdown codeblocks now word-wrap https://github.com/textualize/rich/issues/1515

## [10.12.0] - 2021-10-06

### Updated

- Official Py3.10 release

### Fixed

- Fixed detection of custom repr when pretty printing dataclasses

## [10.11.0] - 2021-09-24

### Added

- Added `suppress` parameter to tracebacks
- Added `max_frames` parameter to tracebacks

## [10.10.0] - 2021-09-18

### Added

- Added stdin support to `rich.json`

### Fixed

- Fixed pretty printing of objects with fo magic with **getattr** https://github.com/textualize/rich/issues/1492

## [10.9.0] - 2021-08-29

### Added

- Added data parameter to print_json method / function
- Added an --indent parameter to python -m rich.json

### Changed

- Changed default indent of JSON to 2 (down from 4)
- Changed highlighting of JSON keys to new style (bold blue)

## [10.8.0] - 2021-08-28

### Added

- Added Panel.subtitle
- Added Panel.subtitle_align
- Added rich.json.JSON
- Added rich.print_json and Console.print_json

### Fixed

- Fixed a bug where calling `rich.reconfigure` within a `pytest_configure` hook would lead to a crash
- Fixed highlight not being passed through options https://github.com/textualize/rich/issues/1404

## [10.7.0] - 2021-08-05

### Added

- Added Text.apply_meta
- Added meta argument to Text.assemble
- Added Style.from_meta
- Added Style.on
- Added Text.on

### Changed

- Changed `RenderGroup` to `Group` and `render_group` to `group` (old names remain for compatibility but will be deprecated in the future)
- Changed `rich.repr.RichReprResult` to `rich.repr.Result` (old names remain for compatibility but will be deprecated in the future)
- Changed meta serialization to use pickle rather than marshal to permit callables

## [10.6.0] - 2021-07-12

### Deprecated

- Added deprecation warning for tabulate_mapping which will be removed in v11.0.0

### Added

- Added precision argument to filesize.decimal
- Added separator argument to filesize.decimal
- Added \_rich_traceback_guard to Traceback
- Added emoji_variant to Console
- Added -emoji and -text variant selectors to emoji code

### Fixed

- Fixed issue with adjoining color tags https://github.com/textualize/rich/issues/1334

### Changed

- Changed Console.size to use unproxied stdin and stdout

## [10.5.0] - 2021-07-05

### Fixed

- Fixed Pandas objects not pretty printing https://github.com/textualize/rich/issues/1305
- Fixed https://github.com/textualize/rich/issues/1256
- Fixed typing with rich.repr.auto decorator
- Fixed repr error formatting https://github.com/textualize/rich/issues/1326

### Added

- Added new_line_start argument to Console.print
- Added Segment.divide method
- Added Segment.split_cells method
- Added segment.SegmentLines class

## [10.4.0] - 2021-06-18

### Added

- Added Style.meta
- Added rich.repr.auto decorator

### Fixed

- Fixed error pretty printing classes with special **rich_repr** method

## [10.3.0] - 2021-06-09

### Added

- Added Console.size setter
- Added Console.width setter
- Added Console.height setter
- Added angular style Rich reprs
- Added an IPython extension. Load via `%load_ext rich`

### Changed

- Changed the logic for retrieving the calling frame in console logs to a faster one for the Python implementations that support it.

## [10.2.2] - 2021-05-19

### Fixed

- Fixed status not rendering console markup https://github.com/textualize/rich/issues/1244

## [10.2.1] - 2021-05-17

### Fixed

- Fixed panel in Markdown exploding https://github.com/textualize/rich/issues/1234

## [10.2.0] - 2021-05-12

### Added

- Added syntax for call, i.e. "Foo(bar)"
- Added Console.measure as a convenient alias for Measurement.get
- Added support for pretty printing attrs objects
- Added mappingproxy to pretty print
- Added UserDict and UserList support to pretty printer

### Changed

- Changed colorama init to set strip=False
- Changed highlighter for False, True, None to not match in the middle of a word. i.e. NoneType is no longer highlighted as None

### Fixed

- Fixed initial blank lines removed from Syntax https://github.com/textualize/rich/issues/1214

## [10.1.0] - 2021-04-03

### Fixed

- Fixed support for jupyter qtconsole and similar Jupyter environments

## [10.0.1] - 2021-03-30

### Fixed

- Fixed race condition that duplicated lines in progress https://github.com/textualize/rich/issues/1144

## [10.0.0] - 2021-03-27

### Changed

- Made pydoc import lazy as at least one use found it slow to import https://github.com/textualize/rich/issues/1104
- Modified string highlighting to not match in the middle of a word, so that apostrophes are not considered strings
- New way of encoding control codes in Segment
- New signature for Control class
- Changed Layout.split to use new Splitter class
- Improved layout.tree
- Changed default theme color for repr.number to cyan
- `__rich_measure__` signature changed to accept ConsoleOptions rather than max_width
- `text` parameter to rich.spinner.Spinner changed to RenderableType

### Added

- Added `__rich_repr__` protocol method to Pretty
- Added rich.region.Region
- Added ConsoleOptions.update_dimensions
- Added rich.console.ScreenUpdate
- Added Console.is_alt_screen
- Added Control.segment, Control.bell, Control.home, Control.move_to, Control.clear, Control.show_cursor, Control.alt_screen
- Added Console.update_screen and Console.update_screen_lines
- Added Layout.add_split, Layout.split_column, Layout.split_row, layout.refresh
- Added new Rich repr protocol `__rich_repr__`

### Fixed

- Fixed table style taking precedence over row style https://github.com/textualize/rich/issues/1129
- Fixed incorrect measurement of Text with new lines and whitespace https://github.com/textualize/rich/issues/1133
- Made type annotations consistent for various `total` keyword arguments in `rich.progress` and rich.`progress_bar`
- Disabled Progress no longer displays itself when starting https://github.com/textualize/rich/pull/1125
- Animations no longer reset when updating rich.status.Status

## [9.13.0] - 2021-03-06

### Added

- Pretty printer now supports dataclasses

### Fixed

- Fixed Syntax background https://github.com/textualize/rich/issues/1088
- Fix for double tracebacks when no formatter https://github.com/textualize/rich/issues/1079

### Changed

- Added ws and wss to url highlighter

## [9.12.4] - 2021-03-01

### Fixed

- Fixed custom formatters with rich tracebacks in RichHandler https://github.com/textualize/rich/issues/1079

### Changed

- Allow highly compressed table cells to go to 0 width
- Optimization to remove empty styles in various places

## [9.12.3] - 2021-02-28

### Changed

- Optimized Padding

## [9.12.2] - 2021-02-27

### Added

- Added ConsoleOptions.copy

### Changed

- Optimized ConsoleOptions.update

## [9.12.1] - 2021-02-27

### Fixed

- Fixed deadlock in Progress https://github.com/textualize/rich/issues/1061

### Added

- Added Task.finished_speed

### Changed

- Froze TransferSpeedColumn speed when task is finished
- Added SIGINT handler to downloader.py example
- Optimization for large tables

## [9.12.0] - 2021-02-24

### Fixed

- Fixed issue with Syntax and missing lines in Layout https://github.com/textualize/rich/issues/1050
- Fixed issue with nested markdown elements https://github.com/textualize/rich/issues/1036
- Fixed new lines not invoking render hooks https://github.com/textualize/rich/issues/1052
- Fixed Align setting height to child https://github.com/textualize/rich/issues/1057

### Changed

- Printing a table with no columns now result in a blank line https://github.com/textualize/rich/issues/1044

### Added

- Added height to Panel

## [9.11.1] - 2021-02-20

### Fixed

- Fixed table with expand=False not expanding when justify="center"
- Fixed single renderable in Layout not respecting height
- Fixed COLUMNS and LINES env var https://github.com/textualize/rich/issues/1019
- Layout now respects minimum_size when fixes sizes are greater than available space
- HTML export now changes link underline score to match terminal https://github.com/textualize/rich/issues/1009

### Changed

- python -m rich.markdown and rich.syntax show usage with no file

### Added

- Added height parameter to Layout
- Added python -m rich.segment

## [9.11.0] - 2021-02-15

### Fixed

- Fixed error message for tracebacks with broken `__str__` https://github.com/textualize/rich/issues/980
- Fixed markup edge case https://github.com/textualize/rich/issues/987

### Added

- Added cheeky sponsorship request to test card
- Added `quiet` argument to Console constructor
- Added support for a callback function to format timestamps (allows presentation of milliseconds)
- Added Console.set_alt_screen and Console.screen
- Added height to ConsoleOptions
- Added `vertical` parameter to Align
- Added Layout class

### Changed

- Pretty.overflow now defaults to None
- Panel now respects options.height
- Traceback lexer defaults to Python if no extension on source
- Added ConsoleDimensions size attribute to ConsoleOptions so that size can't change mid-render

## [9.10.0] - 2021-01-27

### Changed

- Some optimizations for Text
- Further optimized Tracebacks by not tokenizing code more that necessary
- Table Column.header_style and Column.footer_style are now added to Table header/footer style

## [9.9.0] - 2021-01-23

### Changed

- Extended Windows palette to 16 colors
- Modified windows palette to Windows 10 colors
- Change regex for attrib_name to be more performant
- Optimized traceback generation

### Fixed

- Fix double line tree guides on Windows
- Fixed Tracebacks ignoring initial blank lines
- Partial fix for tracebacks not finding source after chdir
- Fixed error message when code in tracebacks doesn't have an extension https://github.com/textualize/rich/issues/996

### Added

- Added post_style argument to Segment.apply_style

## [9.8.2] - 2021-01-15

### Fixed

- Fixed deadlock in live https://github.com/textualize/rich/issues/927

## [9.8.1] - 2021-01-13

### Fixed

- Fixed rich.inspect failing with attributes that claim to be callable but aren't https://github.com/textualize/rich/issues/916

## [9.8.0] - 2021-01-11

### Added

- Added **rich_measure** for tree
- Added rich.align.VerticalCenter

### Changed

- The `style` argument on Align now applies to background only
- Changed display of progress bars in no_color mode for clarity
- Console property `size` will fall back to getting the terminal size of stdout it stdin fails, this allows size to be correctly determined when piping

### Fixed

- Fixed panel cropping when shrunk too bar
- Allow passing markdown over STDIN when using `python -m rich.markdown`
- Fix printing MagicMock.mock_calls https://github.com/textualize/rich/issues/903

## [9.7.0] - 2021-01-09

### Added

- Added rich.tree
- Added no_color argument to Console

## [9.6.2] - 2021-01-07

### Fixed

- Fixed markup escaping edge case https://github.com/textualize/rich/issues/878
- Double tag escape, i.e. `"\\[foo]"` results in a backslash plus `[foo]` tag
- Fixed header_style not applying to headers in positional args https://github.com/textualize/rich/issues/953

## [9.6.1] - 2020-12-31

### Fixed

- Fixed encoding error on Windows when loading code for Tracebacks

## [9.6.0] - 2020-12-30

### Changed

- MarkupError exception raise from None to omit internal exception
- Factored out RichHandler.render and RichHandler.render_message for easier extending
- Display pretty printed value in rich.inspect

### Added

- Added Progress.TimeElapsedColumn
- Added IPython support to pretty.install

### Fixed

- Fixed display of locals in Traceback for stdin

## [9.5.1] - 2020-12-19

### Fixed

- Fixed terminal size detection on Windows https://github.com/textualize/rich/issues/836
- Fixed hex number highlighting

## [9.5.0] - 2020-12-18

### Changed

- If file is not specified on Console then the Console.file will return the current sys.stdout. Prior to 9.5.0 sys.stdout was cached on the Console, which could break code that wrapped sys.stdout after the Console was constructed.
- Changed `Color.__str__` to not include ansi codes
- Changed Console.size to get the terminal dimensions via sys.stdin. This means that if you set file to be an io.StringIO file then the width will be set to the current terminal dimensions and not a default of 80.

### Added

- Added stderr parameter to Console
- Added rich.reconfigure
- Added `Color.__rich__`
- Added Console.soft_wrap
- Added Console.style parameter
- Added Table.highlight parameter to enable highlighting of cells
- Added Panel.highlight parameter to enable highlighting of panel title
- Added highlight to ConsoleOptions

### Fixed

- Fixed double output in rich.live https://github.com/textualize/rich/issues/485
- Fixed Console.out highlighting not reflecting defaults https://github.com/textualize/rich/issues/827
- FileProxy now raises TypeError for empty non-str arguments https://github.com/textualize/rich/issues/828

## [9.4.0] - 2020-12-12

### Added

- Added rich.live https://github.com/textualize/rich/pull/382
- Added algin parameter to Rule and Console.rule
- Added rich.Status class and Console.status
- Added getitem to Text
- Added style parameter to Console.log
- Added rich.diagnose command

### Changed

- Table.add_row style argument now applies to entire line and not just cells
- Added end_section parameter to Table.add_row to force a line underneath row

## Fixed

- Fixed suppressed traceback context https://github.com/textualize/rich/issues/468

## [9.3.0] - 2020-12-1

### Added

- Added get_datetime parameter to Console, to allow for repeatable tests
- Added get_time parameter to Console
- Added rich.abc.RichRenderable
- Added expand_all to rich.pretty.install()
- Added locals_max_length, and locals_max_string to Traceback and logging.RichHandler
- Set defaults of max_length and max_string for Traceback to 10 and 80
- Added disable argument to Progress

### Changed

- Reformatted test card (python -m rich)

### Fixed

- Fixed redirecting of stderr in Progress
- Fixed broken expanded tuple of one https://github.com/textualize/rich/issues/445
- Fixed traceback message with `from` exceptions
- Fixed justify argument not working in console.log https://github.com/textualize/rich/issues/460

## [9.2.0] - 2020-11-08

### Added

- Added tracebacks_show_locals parameter to RichHandler
- Added max_string to Pretty
- Added rich.ansi.AnsiDecoder
- Added decoding of ansi codes to captured stdout in Progress
- Added expand_all to rich.pretty.pprint

### Changed

- Applied dim=True to indent guide styles
- Factored out RichHandler.get_style_and_level to allow for overriding in subclasses
- Hid progress bars from html export
- rich.pretty.pprint now soft wraps

## [9.1.0] - 2020-10-23

### Added

- Added Text.with_indentation_guide
- Added Text.detect_indentation
- Added Pretty.indent_guides
- Added Syntax.indent_guides
- Added indent_guides parameter on pretty.install
- Added rich.pretty.pprint
- Added max_length to Pretty

### Changed

- Enabled indent guides on Tracebacks

### Fixed

- Fixed negative time remaining in Progress bars https://github.com/textualize/rich/issues/378

## [9.0.1] - 2020-10-19

### Fixed

- Fixed broken ANSI codes in input on windows legacy https://github.com/textualize/rich/issues/393

## [9.0.0] - 2020-10-18

### Fixed

- Progress download column now displays decimal units

### Added

- Support for Python 3.9
- Added legacy_windows to ConsoleOptions
- Added ascii_only to ConsoleOptions
- Added box.SQUARE_DOUBLE_HEAD
- Added highlighting of EUI-48 and EUI-64 (MAC addresses)
- Added Console.pager
- Added Console.out
- Added binary_units in progress download column
- Added Progress.reset
- Added Style.background_style property
- Added Bar renderable https://github.com/textualize/rich/pull/361
- Added Table.min_width
- Added table.Column.min_width and table.Column.max_width, and same to Table.add_column

### Changed

- Dropped box.get_safe_box function in favor of Box.substitute
- Changed default padding in Panel from 0 to (0, 1) https://github.com/textualize/rich/issues/385
- Table with row_styles will extend background color between cells if the box has no vertical dividerhttps://github.com/textualize/rich/issues/383
- Changed default of fit kwarg in render_group() from False to True
- Renamed rich.bar to rich.progress_bar, and Bar class to ProgressBar, rich.bar is now the new solid bar class

### Fixed

- Fixed typo in `Style.transparent_background` method name.

## [8.0.0] - 2020-10-03

### Added

- Added Console.bell method
- Added Set to types that Console.print will automatically pretty print
- Added show_locals to Traceback
- Added theme stack mechanism, see Console.push_theme and Console.pop_theme

### Changed

- Changed Style.empty to Style.null to better reflect what it does
- Optimized combining styles involving a null style
- Change error messages in Style.parse to read better

### Fixed

- Fixed Table.\_\_rich_measure\_\_
- Fixed incorrect calculation of fixed width columns

## [7.1.0] - 2020-09-26

### Added

- Added Console.begin_capture, Console.end_capture and Console.capture
- Added Table.title_justify and Table.caption_justify https://github.com/textualize/rich/issues/301

### Changed

- Improved formatting of exceptions
- Enabled Rich exceptions in logging https://github.com/taliraj
- UTF-8 encoding is now mentioned in HTML head section

### Removed

- Removed line_numbers argument from traceback.install, which was undocumented and did nothing

## [7.0.0] - 2020-09-18

### Added

- New ansi_dark and ansi_light themes
- Added Text.append_tokens for fast appending of string + Style pairs
- Added Text.remove_suffix
- Added Text.append_tokens

### Changed

- Text.tabs_to_spaces was renamed to Text.expand_tabs, which works in place rather than returning a new instance
- Renamed Column.index to Column.\_index
- Optimized Style.combine and Style.chain
- Optimized text rendering by fixing internal cache mechanism
- Optimized hash generation for Styles

## [6.2.0] - 2020-09-13

### Added

- Added inline code highlighting to Markdown

## [6.1.2] - 2020-09-11

### Added

- Added ipv4 and ipv6 to ReprHighlighter

### Changed

- The `#` sign is included in url highlighting

### Fixed

- Fixed force-color switch in rich.syntax and rich.markdown commands

## [6.1.1] - 2020-09-07

### Changed

- Restored "def" in inspect signature

## [6.1.0] - 2020-09-07

### Added

- New inspect module
- Added os.\_Environ to pretty print

### Fixed

- Prevented recursive renderables from getting stuck

## Changed

- force_terminal and force_jupyter can now be used to force the disabled state, or left as None to auto-detect.
- Panel now expands to fit title if supplied

## [6.0.0] - 2020-08-25

### Fixed

- Fixed use of `__rich__` cast

### Changed

- New algorithm to pretty print which fits more on a line if possible
- Deprecated `character` parameter in Rule and Console.rule, in favor of `characters`
- Optimized Syntax.from_path to avoid searching all lexers, which also speeds up tracebacks

### Added

- Added soft_wrap flag to Console.print

## [5.2.1] - 2020-08-19

### Fixed

- Fixed underscore with display hook https://github.com/textualize/rich/issues/235

## [5.2.0] - 2020-08-14

### Changed

- Added crop argument to Console.print
- Added "ignore" overflow method
- Added multiple characters per rule @hedythedev https://github.com/textualize/rich/pull/207

## [5.1.2] - 2020-08-10

### Fixed

- Further optimized pretty printing ~5X.

## [5.1.1] - 2020-08-09

### Fixed

- Optimized pretty printing ~3X faster

## [5.1.0] - 2020-08-08

### Added

- Added Text.cell_len
- Added helpful message regarding unicode decoding errors https://github.com/textualize/rich/issues/212
- Added display hook with pretty.install()

### Fixed

- Fixed deprecation warnings re backslash https://github.com/textualize/rich/issues/210
- Fixed repr highlighting of scientific notation, e.g. 1e100

### Changed

- Implemented pretty printing, and removed pprintpp from dependencies
- Optimized Text.join

## [5.0.0] - 2020-08-02

### Changed

- Change to console markup syntax to not parse Python structures as markup, i.e. `[1,2,3]` is treated as a literal, not a tag.
- Standard color numbers syntax has changed to `"color(<number>)"` so that `[5]` (for example) is considered a literal.
- Markup escape method has changed from double brackets to preceding with a backslash, so `foo[[]]` would be `foo\[bar]`

## [4.2.2] - 2020-07-30

### Changed

- Added thread to automatically call update() in progress.track(). Replacing previous adaptive algorithm.
- Second attempt at working around https://bugs.python.org/issue37871

## [4.2.1] - 2020-07-29

### Added

- Added show_time and show_level parameters to RichHandler https://github.com/textualize/rich/pull/182

### Fixed

- Fixed progress.track iterator exiting early https://github.com/textualize/rich/issues/189
- Added workaround for Python bug https://bugs.python.org/issue37871, fixing https://github.com/textualize/rich/issues/186

### Changed

- Set overflow=fold for log messages https://github.com/textualize/rich/issues/190

## [4.2.0] - 2020-07-27

### Fixed

- Fixed missing new lines https://github.com/textualize/rich/issues/178
- Fixed Progress.track https://github.com/textualize/rich/issues/184
- Remove control codes from exported text https://github.com/textualize/rich/issues/181
- Implemented auto-detection and color rendition of 16-color mode

## [4.1.0] - 2020-07-26

### Changed

- Optimized progress.track for very quick iterations
- Force default size of 80x25 if get_terminal_size reports size of 0,0

## [4.0.0] - 2020-07-23

Major version bump for a breaking change to `Text.stylize signature`, which corrects a minor but irritating API wart. The style now comes first and the `start` and `end` offsets default to the entire text. This allows for `text.stylize_all(style)` to be replaced with `text.stylize(style)`. The `start` and `end` offsets now support negative indexing, so `text.stylize("bold", -1)` makes the last character bold.

### Added

- Added markup switch to RichHandler https://github.com/textualize/rich/issues/171

### Changed

- Change signature of Text.stylize to accept style first
- Remove Text.stylize_all which is no longer necessary

### Fixed

- Fixed rendering of Confirm prompt https://github.com/textualize/rich/issues/170

## [3.4.1] - 2020-07-22

### Fixed

- Fixed incorrect default of expand in Table.grid

## [3.4.0] - 2020-07-22

### Added

- Added stream parameter to Console.input
- Added password parameter to Console.input
- Added description parameter to Progress.update
- Added rich.prompt
- Added detecting 'dumb' terminals
- Added Text.styled alternative constructor

### Fixes

- Fixed progress bars so that they are readable when color is disabled

## [3.3.2] - 2020-07-14

### Changed

- Optimized Text.pad

### Added

- Added rich.scope
- Change log_locals to use scope.render_scope
- Added title parameter to Columns

## [3.3.1] - 2020-07-13

### Added

- box.ASCII_DOUBLE_HEAD

### Changed

- Removed replace of -- --- ... from Markdown, as it made it impossible to include CLI info

## [3.3.0] - 2020-07-12

### Added

- Added title and title_align options to Panel
- Added pad and width parameters to Align
- Added end parameter to Rule
- Added Text.pad and Text.align methods
- Added leading parameter to Table

## [3.2.0] - 2020-07-10

### Added

- Added Align.left Align.center Align.right shortcuts
- Added Panel.fit shortcut
- Added align parameter to Columns

### Fixed

- Align class now pads to the right, like Text
- ipywidgets added as an optional dependency
- Issue with Panel and background color
- Fixed missing `__bool__` on Segment

### Changed

- Added `border_style` argument to Panel (note, `style` now applies to interior of the panel)

## [3.1.0] - 2020-07-09

### Changed

- Progress bars now work in Jupyter

## Added

- Added refresh_per_second to progress.track
- Added styles to BarColumn and progress.track

## [3.0.5] - 2020-07-07

### Fixed

- Fixed Windows version number require for truecolor

## [3.0.4] - 2020-07-07

### Changed

- More precise detection of Windows console https://github.com/textualize/rich/issues/140

## [3.0.3] - 2020-07-03

### Fixed

- Fixed edge case with wrapped and overflowed text

### Changed

- New algorithm for compressing table that priorities smaller columns

### Added

- Added safe_box parameter to Console constructor

## [3.0.2] - 2020-07-02

### Added

- Added rich.styled.Styled class to apply styles to renderable
- Table.add_row now has an optional style parameter
- Added table_movie.py to examples

### Changed

- Modified box options to use half line characters at edges
- Non no_wrap columns will now shrink below minimum width if table is compressed

## [3.0.1] - 2020-06-30

### Added

- Added box.ASCII2
- Added markup argument to logging extra

### Changed

- Setting a non-None width now implies expand=True

## [3.0.0] - 2020-06-28

### Changed

- Enabled supported box chars for legacy Windows, and introduce `safe_box` flag
- Disable hyperlinks on legacy Windows
- Constructors for Rule and Panel now have keyword only arguments (reason for major version bump)
- Table.add_colum added keyword only arguments

### Fixed

- Fixed Table measure

## [2.3.1] - 2020-06-26

### Fixed

- Disabled legacy_windows if jupyter is detected https://github.com/textualize/rich/issues/125

## [2.3.0] - 2020-06-26

### Fixed

- Fixed highlighting of paths / filenames
- Corrected docs for RichHandler which erroneously said default console writes to stderr

### Changed

- Allowed `style` parameter for `highlight_regex` to be a callable that returns a style

### Added

- Added optional highlighter parameter to RichHandler

## [2.2.6] - 2020-06-24

### Changed

- Store a "link id" on Style instance, so links containing different styles are highlighted together. (https://github.com/textualize/rich/pull/123)

## [2.2.5] - 2020-06-23

### Fixed

- Fixed justify of tables (https://github.com/textualize/rich/issues/117)

## [2.2.4] - 2020-06-21

### Added

- Added enable_link_path to RichHandler
- Added legacy_windows switch to Console constructor

## [2.2.3] - 2020-06-15

### Fixed

- Fixed console.log hyperlink not containing full path

### Changed

- Used random number for hyperlink id

## [2.2.2] - 2020-06-14

### Changed

- Exposed RichHandler highlighter as a class var

## [2.2.1] - 2020-06-14

### Changed

- Linked path in log render to file

## [2.2.0] - 2020-06-14

### Added

- Added redirect_stdout and redirect_stderr to Progress

### Changed

- printing to console with an active Progress doesn't break visuals

## [2.1.0] - 2020-06-11

### Added

- Added 'transient' option to Progress

### Changed

- Truncated overly long text in Rule with ellipsis overflow

## [2.0.1] - 2020-06-10

### Added

- Added expand option to Padding

### Changed

- Some minor optimizations in Text

### Fixed

- Fixed broken rule with CJK text

## [2.0.0] - 2020-06-06

### Added

- Added overflow methods
- Added no_wrap option to print()
- Added width option to print
- Improved handling of compressed tables

### Fixed

- Fixed erroneous space at end of log
- Fixed erroneous space at end of progress bar

### Changed

- Renamed \_ratio.ratio_divide to \_ratio.ratio_distribute
- Renamed JustifyValues to JustifyMethod (backwards incompatible)
- Optimized \_trim_spans
- Enforced keyword args in Console / Text interfaces (backwards incompatible)
- Return self from text.append

## [1.3.1] - 2020-06-01

### Changed

- Changed defaults of Table.grid
- Polished listdir.py example

### Added

- Added width argument to Columns

### Fixed

- Fixed for `columns_first` argument in Columns
- Fixed incorrect padding in columns with fixed width

## [1.3.0] - 2020-05-31

### Added

- Added rich.get_console() function to get global console instance.
- Added Columns class

### Changed

- Updated `markdown.Heading.create()` to work with subclassing.
- Console now transparently works with Jupyter

### Fixed

- Fixed issue with broken table with show_edge=False and a non-None box arg

## [1.2.3] - 2020-05-24

### Added

- Added `padding` parameter to Panel
- Added 'indeterminate' state when progress bars aren't started

### Fixed

- Fixed Progress deadlock https://github.com/textualize/rich/issues/90

### Changed

- Auto-detect "truecolor" color system when in Windows Terminal

## [1.2.2] - 2020-05-22

### Fixed

- Issue with right aligned wrapped text adding extra spaces

## [1.2.1] - 2020-05-22

### Fixed

- Issue with sum and Style

## [1.2.0] - 2020-05-22

### Added

- Support for double underline, framed, encircled, and overlined attributes

### Changed

- Optimized Style
- Changed methods `__console__` to `__rich_console__`, and `__measure__` to `__rich_measure__`

## [1.1.9] - 2020-05-20

### Fixed

- Exception when BarColumn.bar_width == None

## [1.1.8] - 2020-05-20

### Changed

- Optimizations for Segment, Console and Table

### Added

- Added Console.clear method
- Added exporting of links to HTML

## [1.1.7] - 2020-05-19

### Added

- Added collapse_padding option to Table.

### Changed

- Some style attributes may be abbreviated (b for bold, i for italic etc). Previously abbreviations worked in console markup but only one at a time, i.e. "[b]Hello[/]" but not "[b i]Hello[/]" -- now they work everywhere.
- Renamed 'text' property on Text to 'plain'. i.e. text.plain returns a string version of the Text instance.

### Fixed

- Fixed zero division if total is 0 in progress bar

## [1.1.6] - 2020-05-17

### Added

- Added rich.align.Align class
- Added justify argument to Console.print and console.log

## [1.1.5] - 2020-05-15

### Changed

- Changed progress bars to write to stdout on terminal and hide on non-terminal

## [1.1.4] - 2020-05-15

### Fixed

- Fixed incorrect file and link in progress.log
- Fixes for legacy windows: Bar, Panel, and Rule now use ASCII characters
- show_cursor is now a no-op on legacy windows

### Added

- Added Console.input

### Changed

- Disable progress bars when not writing to a terminal

## [1.1.3] - 2020-05-14

### Fixed

- Issue with progress of one line`

## [1.1.2] - 2020-05-14

### Added

- Added -p switch to python -m rich.markdown to page output
- Added Console.control to output control codes

### Changed

- Changed Console log_time_format to no longer require a space at the end
- Added print and log to Progress to render terminal output when progress is active

## [1.1.1] - 2020-05-12

### Changed

- Stripped cursor moving control codes from text

## [1.1.0] - 2020-05-10

### Added

- Added hyperlinks to Style and markup
- Added justify and code theme switches to markdown command

## [1.0.3] - 2020-05-08

### Added

- Added `python -m rich.syntax` command

## [1.0.2] - 2020-05-08

### Fixed

- Issue with Windows legacy support https://github.com/textualize/rich/issues/59

## [1.0.1] - 2020-05-08

### Changed

- Applied console markup after highlighting
- Documented highlighting
- Changed Markup parser to handle overlapping styles
- Relaxed dependency on colorama
- Allowed Theme to accept values as style definitions (str) as well as Style instances
- Added a panel to emphasize code in Markdown

### Added

- Added markup.escape
- Added `python -m rich.theme` command
- Added `python -m rich.markdown` command
- Added rendering of images in Readme (links only)

### Fixed

- Fixed Text.assemble not working with strings https://github.com/textualize/rich/issues/57
- Fixed table when column widths must be compressed to fit

## [1.0.0] - 2020-05-03

### Changed

- Improvements to repr highlighter to highlight URLs

## [0.8.13] - 2020-04-28

### Fixed

- Fixed incorrect markdown rendering for quotes and changed style

## [0.8.12] - 2020-04-21

### Fixed

- Removed debug print from rich.progress

## [0.8.11] - 2020-04-14

### Added

- Added Table.show_lines to render lines between rows

### Changed

- Added markup escape with double square brackets

## [0.8.10] - 2020-04-12

### Fixed

- Fix row_styles applying to header

## [0.8.9] - 2020-04-12

### Changed

- Added force_terminal option to `Console.__init__`

### Added

- Added Table.row_styles to enable zebra striping.

## [0.8.8] - 2020-03-31

### Fixed

- Fixed background in Syntax

## [0.8.7] - 2020-03-31

### Fixed

- Broken wrapping of long lines
- Fixed wrapping in Syntax

### Changed

- Added word_wrap option to Syntax, which defaults to False.
- Added word_wrap option to Traceback.

## [0.8.6] - 2020-03-29

### Added

- Experimental Jupyter notebook support: from rich.jupyter import print

## [0.8.5] - 2020-03-29

### Changed

- Smarter number parsing regex for repr highlighter

### Added

- uuid highlighter for repr

## [0.8.4] - 2020-03-28

### Added

- Added 'test card', run python -m rich

### Changed

- Detected windows terminal, defaulting to colorama support

### Fixed

- Fixed table scaling issue

## [0.8.3] - 2020-03-27

### Fixed

- CJK right align

## [0.8.2] - 2020-03-27

### Changed

- Fixed issue with 0 speed resulting in zero division error
- Changed signature of Progress.update
- Made calling start() a second time a no-op

## [0.8.1] - 2020-03-22

### Added

- Added progress.DownloadColumn

## [0.8.0] - 2020-03-17

### Added

- CJK support
- Console level highlight flag
- Added encoding argument to Syntax.from_path

### Changed

- Dropped support for Windows command prompt (try https://www.microsoft.com/en-gb/p/windows-terminal-preview/)
- Added task_id to Progress.track

## [0.7.2] - 2020-03-15

### Fixed

- KeyError for missing pygments style

## [0.7.1] - 2020-03-13

### Fixed

- Issue with control codes being used in length calculation

### Changed

- Remove current_style concept, which wasn't really used and was problematic for concurrency

## [0.7.0] - 2020-03-12

### Changed

- Added width option to Panel
- Change special method `__render_width__` to `__measure__`
- Dropped the "markdown style" syntax in console markup
- Optimized style rendering

### Added

- Added Console.show_cursor method
- Added Progress bars

### Fixed

- Fixed wrapping when a single word was too large to fit in a line

## [0.6.0] - 2020-03-03

### Added

- Added tab_size to Console and Text
- Added protocol.is_renderable for runtime check
- Added emoji switch to Console
- Added inherit boolean to Theme
- Made Console thread safe, with a thread local buffer

### Changed

- Console.markup attribute now effects Table
- SeparatedConsoleRenderable and RichCast types

### Fixed

- Fixed tabs breaking rendering by converting to spaces

## [0.5.0] - 2020-02-23

### Changed

- Replaced `__console_str__` with `__rich__`

## [0.4.1] - 2020-02-22

### Fixed

- Readme links in PyPI

## [0.4.0] - 2020-02-22

### Added

- Added Traceback rendering and handler
- Added rich.constrain
- Added rich.rule

### Fixed

- Fixed unnecessary padding

## [0.3.3] - 2020-02-04

### Fixed

- Fixed Windows color support
- Fixed line width on windows issue (https://github.com/textualize/rich/issues/7)
- Fixed Pretty print on Windows

## [0.3.2] - 2020-01-26

### Added

- Added rich.logging

## [0.3.1] - 2020-01-22

### Added

- Added colorama for Windows support

## [0.3.0] - 2020-01-19

### Added

- First official release, API still to be stabilized

[13.4.2]: https://github.com/textualize/rich/compare/v13.4.1...v13.4.2  
[13.4.1]: https://github.com/textualize/rich/compare/v13.4.0...v13.4.1  
[13.4.0]: https://github.com/textualize/rich/compare/v13.3.5...v13.4.0  
[13.3.5]: https://github.com/textualize/rich/compare/v13.3.4...v13.3.5
[13.3.4]: https://github.com/textualize/rich/compare/v13.3.3...v13.3.4
[13.3.3]: https://github.com/textualize/rich/compare/v13.3.2...v13.3.3
[13.3.2]: https://github.com/textualize/rich/compare/v13.3.1...v13.3.2
[13.3.1]: https://github.com/textualize/rich/compare/v13.3.0...v13.3.1
[13.3.0]: https://github.com/textualize/rich/compare/v13.2.0...v13.3.0
[13.2.0]: https://github.com/textualize/rich/compare/v13.1.0...v13.2.0
[13.1.0]: https://github.com/textualize/rich/compare/v13.0.1...v13.1.0
[13.0.1]: https://github.com/textualize/rich/compare/v13.0.0...v13.0.1
[13.0.0]: https://github.com/textualize/rich/compare/v12.6.0...v13.0.0
[12.6.0]: https://github.com/textualize/rich/compare/v12.5.2...v12.6.0
[12.5.2]: https://github.com/textualize/rich/compare/v12.5.1...v12.5.2
[12.5.1]: https://github.com/textualize/rich/compare/v12.5.0...v12.5.1
[12.5.0]: https://github.com/textualize/rich/compare/v12.4.4...v12.5.0
[12.4.4]: https://github.com/textualize/rich/compare/v12.4.3...v12.4.4
[12.4.3]: https://github.com/textualize/rich/compare/v12.4.2...v12.4.3
[12.4.2]: https://github.com/textualize/rich/compare/v12.4.1...v12.4.2
[12.4.1]: https://github.com/textualize/rich/compare/v12.4.0...v12.4.1
[12.4.0]: https://github.com/textualize/rich/compare/v12.3.0...v12.4.0
[12.3.0]: https://github.com/textualize/rich/compare/v12.2.0...v12.3.0
[12.2.0]: https://github.com/textualize/rich/compare/v12.1.0...v12.2.0
[12.1.0]: https://github.com/textualize/rich/compare/v12.0.1...v12.1.0
[12.0.1]: https://github.com/textualize/rich/compare/v12.0.0...v12.0.1
[12.0.0]: https://github.com/textualize/rich/compare/v11.2.0...v12.0.0
[11.2.0]: https://github.com/textualize/rich/compare/v11.1.0...v11.2.0
[11.1.0]: https://github.com/textualize/rich/compare/v11.0.0...v11.1.0
[11.0.0]: https://github.com/textualize/rich/compare/v10.16.1...v11.0.0
[10.16.2]: https://github.com/textualize/rich/compare/v10.16.1...v10.16.2
[10.16.1]: https://github.com/textualize/rich/compare/v10.16.0...v10.16.1
[10.16.0]: https://github.com/textualize/rich/compare/v10.15.2...v10.16.0
[10.15.2]: https://github.com/textualize/rich/compare/v10.15.1...v10.15.2
[10.15.1]: https://github.com/textualize/rich/compare/v10.15.0...v10.15.1
[10.15.0]: https://github.com/textualize/rich/compare/v10.14.0...v10.15.0
[10.14.0]: https://github.com/textualize/rich/compare/v10.13.0...v10.14.0
[10.13.0]: https://github.com/textualize/rich/compare/v10.12.0...v10.13.0
[10.12.0]: https://github.com/textualize/rich/compare/v10.11.0...v10.12.0
[10.11.0]: https://github.com/textualize/rich/compare/v10.10.0...v10.11.0
[10.10.0]: https://github.com/textualize/rich/compare/v10.9.0...v10.10.0
[10.9.0]: https://github.com/textualize/rich/compare/v10.8.0...v10.9.0
[10.8.0]: https://github.com/textualize/rich/compare/v10.7.0...v10.8.0
[10.7.0]: https://github.com/textualize/rich/compare/v10.6.0...v10.7.0
[10.6.0]: https://github.com/textualize/rich/compare/v10.5.0...v10.6.0
[10.5.0]: https://github.com/textualize/rich/compare/v10.4.0...v10.5.0
[10.4.0]: https://github.com/textualize/rich/compare/v10.3.0...v10.4.0
[10.3.0]: https://github.com/textualize/rich/compare/v10.2.2...v10.3.0
[10.2.2]: https://github.com/textualize/rich/compare/v10.2.1...v10.2.2
[10.2.1]: https://github.com/textualize/rich/compare/v10.2.0...v10.2.1
[10.2.0]: https://github.com/textualize/rich/compare/v10.1.0...v10.2.0
[10.1.0]: https://github.com/textualize/rich/compare/v10.0.1...v10.1.0
[10.0.1]: https://github.com/textualize/rich/compare/v10.0.0...v10.0.1
[10.0.0]: https://github.com/textualize/rich/compare/v9.13.0...v10.0.0
[9.13.0]: https://github.com/textualize/rich/compare/v9.12.4...v9.13.0
[9.12.4]: https://github.com/textualize/rich/compare/v9.12.3...v9.12.4
[9.12.3]: https://github.com/textualize/rich/compare/v9.12.2...v9.12.3
[9.12.2]: https://github.com/textualize/rich/compare/v9.12.1...v9.12.2
[9.12.1]: https://github.com/textualize/rich/compare/v9.12.0...v9.12.1
[9.12.0]: https://github.com/textualize/rich/compare/v9.11.1...v9.12.0
[9.11.1]: https://github.com/textualize/rich/compare/v9.11.0...v9.11.1
[9.11.0]: https://github.com/textualize/rich/compare/v9.10.0...v9.11.0
[9.10.0]: https://github.com/textualize/rich/compare/v9.9.0...v9.10.0
[9.9.0]: https://github.com/textualize/rich/compare/v9.8.2...v9.9.0
[9.8.2]: https://github.com/textualize/rich/compare/v9.8.1...v9.8.2
[9.8.1]: https://github.com/textualize/rich/compare/v9.8.0...v9.8.1
[9.8.0]: https://github.com/textualize/rich/compare/v9.7.0...v9.8.0
[9.7.0]: https://github.com/textualize/rich/compare/v9.6.2...v9.7.0
[9.6.2]: https://github.com/textualize/rich/compare/v9.6.1...v9.6.2
[9.6.1]: https://github.com/textualize/rich/compare/v9.6.0...v9.6.1
[9.6.0]: https://github.com/textualize/rich/compare/v9.5.1...v9.6.0
[9.5.1]: https://github.com/textualize/rich/compare/v9.5.0...v9.5.1
[9.5.0]: https://github.com/textualize/rich/compare/v9.4.0...v9.5.0
[9.4.0]: https://github.com/textualize/rich/compare/v9.3.0...v9.4.0
[9.3.0]: https://github.com/textualize/rich/compare/v9.2.0...v9.3.0
[9.2.0]: https://github.com/textualize/rich/compare/v9.1.0...v9.2.0
[9.1.0]: https://github.com/textualize/rich/compare/v9.0.1...v9.1.0
[9.0.1]: https://github.com/textualize/rich/compare/v9.0.0...v9.0.1
[9.0.0]: https://github.com/textualize/rich/compare/v8.0.0...v9.0.0
[8.0.0]: https://github.com/textualize/rich/compare/v7.1.0...v8.0.0
[7.1.0]: https://github.com/textualize/rich/compare/v7.0.0...v7.1.0
[7.0.0]: https://github.com/textualize/rich/compare/v6.2.0...v7.0.0
[6.2.0]: https://github.com/textualize/rich/compare/v6.1.2...v6.2.0
[6.1.2]: https://github.com/textualize/rich/compare/v6.1.1...v6.1.2
[6.1.1]: https://github.com/textualize/rich/compare/v6.1.0...v6.1.1
[6.1.0]: https://github.com/textualize/rich/compare/v6.0.0...v6.1.0
[6.0.0]: https://github.com/textualize/rich/compare/v5.2.1...v6.0.0
[5.2.1]: https://github.com/textualize/rich/compare/v5.2.0...v5.2.1
[5.2.0]: https://github.com/textualize/rich/compare/v5.1.2...v5.2.0
[5.1.2]: https://github.com/textualize/rich/compare/v5.1.1...v5.1.2
[5.1.1]: https://github.com/textualize/rich/compare/v5.1.0...v5.1.1
[5.1.0]: https://github.com/textualize/rich/compare/v5.0.0...v5.1.0
[5.0.0]: https://github.com/textualize/rich/compare/v4.2.2...v5.0.0
[4.2.2]: https://github.com/textualize/rich/compare/v4.2.1...v4.2.2
[4.2.1]: https://github.com/textualize/rich/compare/v4.2.0...v4.2.1
[4.2.0]: https://github.com/textualize/rich/compare/v4.1.0...v4.2.0
[4.1.0]: https://github.com/textualize/rich/compare/v4.0.0...v4.1.0
[4.0.0]: https://github.com/textualize/rich/compare/v3.4.1...v4.0.0
[3.4.1]: https://github.com/textualize/rich/compare/v3.4.0...v3.4.1
[3.4.0]: https://github.com/textualize/rich/compare/v3.3.2...v3.4.0
[3.3.2]: https://github.com/textualize/rich/compare/v3.3.1...v3.3.2
[3.3.1]: https://github.com/textualize/rich/compare/v3.3.0...v3.3.1
[3.3.0]: https://github.com/textualize/rich/compare/v3.2.0...v3.3.0
[3.2.0]: https://github.com/textualize/rich/compare/v3.1.0...v3.2.0
[3.1.0]: https://github.com/textualize/rich/compare/v3.0.5...v3.1.0
[3.0.5]: https://github.com/textualize/rich/compare/v3.0.4...v3.0.5
[3.0.4]: https://github.com/textualize/rich/compare/v3.0.3...v3.0.4
[3.0.3]: https://github.com/textualize/rich/compare/v3.0.2...v3.0.3
[3.0.2]: https://github.com/textualize/rich/compare/v3.0.1...v3.0.2
[3.0.1]: https://github.com/textualize/rich/compare/v3.0.0...v3.0.1
[3.0.0]: https://github.com/textualize/rich/compare/v2.3.1...v3.0.0
[2.3.1]: https://github.com/textualize/rich/compare/v2.3.0...v2.3.1
[2.3.0]: https://github.com/textualize/rich/compare/v2.2.6...v2.3.0
[2.2.6]: https://github.com/textualize/rich/compare/v2.2.5...v2.2.6
[2.2.5]: https://github.com/textualize/rich/compare/v2.2.4...v2.2.5
[2.2.4]: https://github.com/textualize/rich/compare/v2.2.3...v2.2.4
[2.2.3]: https://github.com/textualize/rich/compare/v2.2.2...v2.2.3
[2.2.2]: https://github.com/textualize/rich/compare/v2.2.1...v2.2.2
[2.2.1]: https://github.com/textualize/rich/compare/v2.2.0...v2.2.1
[2.2.0]: https://github.com/textualize/rich/compare/v2.1.0...v2.2.0
[2.1.0]: https://github.com/textualize/rich/compare/v2.0.1...v2.1.0
[2.0.1]: https://github.com/textualize/rich/compare/v2.0.0...v2.0.1
[2.0.0]: https://github.com/textualize/rich/compare/v1.3.1...v2.0.0
[1.3.1]: https://github.com/textualize/rich/compare/v1.3.0...v1.3.1
[1.3.0]: https://github.com/textualize/rich/compare/v1.2.3...v1.3.0
[1.2.3]: https://github.com/textualize/rich/compare/v1.2.2...v1.2.3
[1.2.2]: https://github.com/textualize/rich/compare/v1.2.1...v1.2.2
[1.2.1]: https://github.com/textualize/rich/compare/v1.2.0...v1.2.1
[1.2.0]: https://github.com/textualize/rich/compare/v1.1.9...v1.2.0
[1.1.9]: https://github.com/textualize/rich/compare/v1.1.8...v1.1.9
[1.1.8]: https://github.com/textualize/rich/compare/v1.1.7...v1.1.8
[1.1.7]: https://github.com/textualize/rich/compare/v1.1.6...v1.1.7
[1.1.6]: https://github.com/textualize/rich/compare/v1.1.5...v1.1.6
[1.1.5]: https://github.com/textualize/rich/compare/v1.1.4...v1.1.5
[1.1.4]: https://github.com/textualize/rich/compare/v1.1.3...v1.1.4
[1.1.3]: https://github.com/textualize/rich/compare/v1.1.2...v1.1.3
[1.1.2]: https://github.com/textualize/rich/compare/v1.1.1...v1.1.2
[1.1.1]: https://github.com/textualize/rich/compare/v1.1.0...v1.1.1
[1.1.0]: https://github.com/textualize/rich/compare/v1.0.3...v1.1.0
[1.0.3]: https://github.com/textualize/rich/compare/v1.0.2...v1.0.3
[1.0.2]: https://github.com/textualize/rich/compare/v1.0.1...v1.0.2
[1.0.1]: https://github.com/textualize/rich/compare/v1.0.0...v1.0.1
[1.0.0]: https://github.com/textualize/rich/compare/v0.8.13...v1.0.0
[0.8.13]: https://github.com/textualize/rich/compare/v0.8.12...v0.8.13
[0.8.12]: https://github.com/textualize/rich/compare/v0.8.11...v0.8.12
[0.8.11]: https://github.com/textualize/rich/compare/v0.8.10...v0.8.11
[0.8.10]: https://github.com/textualize/rich/compare/v0.8.9...v0.8.10
[0.8.9]: https://github.com/textualize/rich/compare/v0.8.8...v0.8.9
[0.8.8]: https://github.com/textualize/rich/compare/v0.8.7...v0.8.8
[0.8.7]: https://github.com/textualize/rich/compare/v0.8.6...v0.8.7
[0.8.6]: https://github.com/textualize/rich/compare/v0.8.5...v0.8.6
[0.8.5]: https://github.com/textualize/rich/compare/v0.8.4...v0.8.5
[0.8.4]: https://github.com/textualize/rich/compare/v0.8.3...v0.8.4
[0.8.3]: https://github.com/textualize/rich/compare/v0.8.2...v0.8.3
[0.8.2]: https://github.com/textualize/rich/compare/v0.8.1...v0.8.2
[0.8.1]: https://github.com/textualize/rich/compare/v0.8.0...v0.8.1
[0.8.0]: https://github.com/textualize/rich/compare/v0.7.2...v0.8.0
[0.7.2]: https://github.com/textualize/rich/compare/v0.7.1...v0.7.2
[0.7.1]: https://github.com/textualize/rich/compare/v0.7.0...v0.7.1
[0.7.0]: https://github.com/textualize/rich/compare/v0.6.0...v0.7.0
[0.6.0]: https://github.com/textualize/rich/compare/v0.5.0...v0.6.0
[0.5.0]: https://github.com/textualize/rich/compare/v0.4.1...v0.5.0
[0.4.1]: https://github.com/textualize/rich/compare/v0.4.0...v0.4.1
[0.4.0]: https://github.com/textualize/rich/compare/v0.3.3...v0.4.0
[0.3.3]: https://github.com/textualize/rich/compare/v0.3.2...v0.3.3
[0.3.2]: https://github.com/textualize/rich/compare/v0.3.1...v0.3.2
[0.3.1]: https://github.com/textualize/rich/compare/v0.3.0...v0.3.1
[0.3.0]: https://github.com/textualize/rich/compare/v0.2.0...v0.3.0<|MERGE_RESOLUTION|>--- conflicted
+++ resolved
@@ -5,13 +5,6 @@
 The format is based on [Keep a Changelog](https://keepachangelog.com/en/1.0.0/),
 and this project adheres to [Semantic Versioning](https://semver.org/spec/v2.0.0.html).
 
-<<<<<<< HEAD
-## [13.4.3] - 2023-06-22
-
-### Fixed
-
-- Fixed issue with custom classes overwriting `__eq__` https://github.com/Textualize/rich/issues/2875
-=======
 
 ## Unreleased
 
@@ -22,6 +15,7 @@
 - Fix for escaping strings with a trailing backslash https://github.com/Textualize/rich/issues/2987
 - Fixed exception in Markdown with partial table https://github.com/Textualize/rich/issues/3053 
 - Fixed the HTML export template so that the `<html>` tag comes before the `<head>` tag https://github.com/Textualize/rich/issues/3021
+- Fixed issue with custom classes overwriting `__eq__` https://github.com/Textualize/rich/issues/2875
 
 ### Added
 
@@ -32,7 +26,6 @@
 
 - Text.tab_size now defaults to `None` to indicate that Console.tab_size should be used.
 
->>>>>>> 0c8bb032
 
 ## [13.4.2] - 2023-06-12
 
