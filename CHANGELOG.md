# Changelog

All notable changes to this project will be documented in this file.

The format is based on [Keep a Changelog](https://keepachangelog.com/en/1.0.0/),
and this project adheres to [Semantic Versioning](https://semver.org/spec/v2.0.0.html).

<<<<<<< HEAD
## [13.7.2]

### Changed

- Tree's ASCII_GUIDES and TREE_GUIDES constants promoted to class attributes
=======
## Unreleased

### Fixed

- Fixed `Table` rendering of box elements so "footer" elements truly appear at bottom of table, "mid" elements in main table body.
- Fixed styles in Panel when Text objects are used for title https://github.com/Textualize/rich/pull/3401
- Fix pretty repr for `collections.deque` https://github.com/Textualize/rich/pull/2864
- Thread used in progress.track will exit if an exception occurs in a generator https://github.com/Textualize/rich/pull/3402
- Progress track thread is now a daemon thread https://github.com/Textualize/rich/pull/3402
- Fixed cached hash preservation upon clearing meta and links https://github.com/Textualize/rich/issues/2942
- Fixed overriding the `background_color` of `Syntax` not including padding https://github.com/Textualize/rich/issues/3295

### Changed

- `RichHandler` errors and warnings will now use different colors (red and yellow) https://github.com/Textualize/rich/issues/2825
- Removed the empty line printed in jupyter while using `Progress` https://github.com/Textualize/rich/pull/2616
- Running tests in environment with `FORCE_COLOR` or `NO_COLOR` environment variables
- ansi decoder will now strip problematic private escape sequences (like `\x1b7`) https://github.com/Textualize/rich/pull/3278/

### Added

- Adds a `case_sensitive` parameter to `prompt.Prompt`. This determines if the
  response is treated as case-sensitive. Defaults to `True`.
>>>>>>> cf9f331d

## [13.7.1] - 2024-02-28


### Fixed

- Updated the widths of some characters https://github.com/Textualize/rich/pull/3289

## [13.7.0] - 2023-11-15

### Added

- Adds missing parameters to Panel.fit https://github.com/Textualize/rich/issues/3142

### Fixed

- Some text goes missing during wrapping when it contains double width characters https://github.com/Textualize/rich/issues/3176
- Ensure font is correctly inherited in exported HTML https://github.com/Textualize/rich/issues/3104
- Fixed typing for `FloatPrompt`.

## [13.6.0] - 2023-09-30

### Added

- Added Python 3.12 to classifiers.

## [13.5.3] - 2023-09-17

### Fixed

- Markdown table rendering issue with inline styles and links https://github.com/Textualize/rich/issues/3115
- Fix Markdown code blocks on a light background https://github.com/Textualize/rich/issues/3123

## [13.5.2] - 2023-08-01

### Fixed

- Fixed Text.expand_tabs assertion error

## [13.5.1] - 2023-07-31

### Fixed

- Fix tilde character (`~`) not included in link regex when printing to console https://github.com/Textualize/rich/issues/3057

## [13.5.0] - 2023-07-29

### Fixed

- Fixed Text.expand_tabs not expanding spans.
- Fixed TimeElapsedColumn from showing negative.
- Fix for escaping strings with a trailing backslash https://github.com/Textualize/rich/issues/2987
- Fixed exception in Markdown with partial table https://github.com/Textualize/rich/issues/3053
- Fixed the HTML export template so that the `<html>` tag comes before the `<head>` tag https://github.com/Textualize/rich/issues/3021
- Fixed issue with custom classes overwriting `__eq__` https://github.com/Textualize/rich/issues/2875
- Fix rich.pretty.install breakage in iPython https://github.com/Textualize/rich/issues/3013

### Added

- Added Text.extend_style method.
- Added Span.extend method.

### Changed

- Text.tab_size now defaults to `None` to indicate that Console.tab_size should be used.

## [13.4.2] - 2023-06-12

### Changed

- Relaxed markdown-it-py dependency

## [13.4.1] - 2023-05-31

### Fixed

- Fixed typing extensions import in markdown https://github.com/Textualize/rich/issues/2979

## [13.4.0] - 2023-05-31

### Added

- Added support for tables in `Markdown` https://github.com/Textualize/rich/pull/2977

## [13.3.5] - 2023-04-27

### Fixed

- Fixed italic indent guides in SVG output

## [13.3.4] - 2023-04-12

### Fixed

- Fixed for `is_terminal` ignoring FORCE_COLOR https://github.com/Textualize/rich/pull/2923

## [13.3.3] - 2023-02-27

### Added

- Added Style.clear_meta_and_links

## [13.3.2] - 2023-02-04

### Fixed

- Reversed `pre` and `code` tags in base HTML format https://github.com/Textualize/rich/pull/2642
- Fix syntax error when building with nuitka https://github.com/Textualize/rich/pull/2635
- Fixed pretty printing of empty dataclass https://github.com/Textualize/rich/issues/2819
- Use `Console(stderr=True)` in `rich.traceback.install` to support io redirection.
- Fixes superfluous spaces in html output https://github.com/Textualize/rich/issues/2832
- Fixed duplicate output in Jupyter https://github.com/Textualize/rich/pulls/2804
- Filter ANSI character-encoding-change codes in `Text.from_ansi` parser
- Fixes traceback failing when a frame filename is unreadable https://github.com/Textualize/rich/issues/2821
- Fix for live update rendering console markup https://github.com/Textualize/rich/issues/2726

### Added

- Added Polish README


### Changed

- `rich.progress.track()` will now show the elapsed time after finishing the task https://github.com/Textualize/rich/pull/2659

## [13.3.1] - 2023-01-28

### Fixed

- Fixed truecolor to eight bit color conversion https://github.com/Textualize/rich/pull/2785

## [13.3.0] - 2023-01-27

### Fixed

- Fixed failing tests due to Pygments dependency https://github.com/Textualize/rich/issues/2757
- Relaxed ipywidgets https://github.com/Textualize/rich/issues/2767

### Added

- Added `encoding` parameter in `Theme.read`


## [13.2.0] - 2023-01-19

### Changed

- Switch Markdown parsing from commonmark to markdown-it-py https://github.com/Textualize/rich/pull/2439

## [13.1.0] - 2023-01-14

### Fixed

- Fixed wrong filenames in Jupyter tracebacks https://github.com/Textualize/rich/issues/2271

### Added

- Added locals_hide_dunder and locals_hide_sunder to Tracebacks, to hide double underscore and single underscore locals. https://github.com/Textualize/rich/pull/2754

### Changed

- Tracebacks will now hide double underscore names from locals by default. Set `locals_hide_dunder=False` to restore previous behaviour.

## [13.0.1] - 2023-01-06

### Fixed

- Fixed issue with Segment.split_cells for mixed single and double cell widths

## [13.0.0] - 2022-12-30

### Fixed

- Reversed `pre` and `code` tags in base HTML format https://github.com/Textualize/rich/pull/2642
- Improved detection of `attrs` library, that isn't confused by the presence of the `attr` library.
- Fixed issue with `locals_max_length` parameter not being respected in Traceback https://github.com/Textualize/rich/issues/2649
- Handling of broken `fileno` made more robust. Fixes https://github.com/Textualize/rich/issues/2645
- Fixed missing `fileno` on FileProxy

### Fixed

- Fix type of `spinner_style` argument in `Console.status` https://github.com/Textualize/rich/pull/2613.

### Changed

- Bumped minimum Python version to 3.7 https://github.com/Textualize/rich/pull/2567
- Pretty-printing of "tagged" `__repr__` results is now greedy when matching tags https://github.com/Textualize/rich/pull/2565
- `progress.track` now supports deriving total from `__length_hint__`

### Added

- Add type annotation for key_separator of pretty.Node https://github.com/Textualize/rich/issues/2625


## [12.6.0] - 2022-10-02

### Added

- Parse ANSI escape sequences in pretty repr https://github.com/Textualize/rich/pull/2470
- Add support for `FORCE_COLOR` env var https://github.com/Textualize/rich/pull/2449
- Allow a `max_depth` argument to be passed to the `install()` hook https://github.com/Textualize/rich/issues/2486
- Document using `None` as name in `__rich_repr__` for tuple positional args https://github.com/Textualize/rich/pull/2379
- Add `font_aspect_ratio` parameter in SVG export https://github.com/Textualize/rich/pull/2539/files
- Added `Table.add_section` method. https://github.com/Textualize/rich/pull/2544

### Fixed

- Handle stdout/stderr being null https://github.com/Textualize/rich/pull/2513
- Fix NO_COLOR support on legacy Windows https://github.com/Textualize/rich/pull/2458
- Fix pretty printer handling of cyclic references https://github.com/Textualize/rich/pull/2524
- Fix missing `mode` property on file wrapper breaking uploads via `requests` https://github.com/Textualize/rich/pull/2495
- Fix mismatching default value of parameter `ensure_ascii` https://github.com/Textualize/rich/pull/2538
- Remove unused height parameter in `Layout` class https://github.com/Textualize/rich/pull/2540
- Fixed exception in Syntax.__rich_measure__ for empty files

### Changed

- Removed border from code blocks in Markdown

## [12.5.2] - 2022-07-18

### Added

- Add Turkish Readme.

## [12.5.1] - 2022-07-11

### Fixed

- Fixed missing typing extensions dependency on 3.9 https://github.com/Textualize/rich/issues/2386
- Fixed Databricks Notebook is not detected as Jupyter environment. https://github.com/Textualize/rich/issues/2422

## [12.5.0] - 2022-07-11

### Added

- Environment variables `JUPYTER_COLUMNS` and `JUPYTER_LINES` to control width and height of console in Jupyter
- Markdown friendly `Box` style, `MARKDOWN`, for rendering tables ready to copy into markdown files
- `inspect` will prefix coroutine functions with `async def`
- `Style.__add__` will no longer return `NotImplemented`
- Remove rich.\_lru_cache

### Changed

- Default width of Jupyter console size is increased to 115
- Optimized Segment.divide

### Fixed

- Fix Rich clobbering cursor style on Windows https://github.com/Textualize/rich/pull/2339
- Fix text wrapping edge case https://github.com/Textualize/rich/pull/2296
- Allow exceptions that are raised while a Live is rendered to be displayed and/or processed https://github.com/Textualize/rich/pull/2305
- Fix crashes that can happen with `inspect` when docstrings contain some special control codes https://github.com/Textualize/rich/pull/2294
- Fix edges used in first row of tables when `show_header=False` https://github.com/Textualize/rich/pull/2330
- Fix interaction between `Capture` contexts and `Console(record=True)` https://github.com/Textualize/rich/pull/2343
- Fixed hash issue in Styles class https://github.com/Textualize/rich/pull/2346
- Fixed bug in `Segment.split_and_crop_lines`

## [12.4.4] - 2022-05-24

### Changed

- Added clipping per line to SVG output to avoid box characters overlapping
- Optimized SVG output

## [12.4.3] - 2022-05-23

### Changed

- Further tweaks to SVG character matrix
- Added clip rect to SVG to prevent box characters overlapping bottom of terminal

## [12.4.2] - 2022-05-23

### Fixed

- Fix for SVG on Firefox

### Changed

- Removed excess margin from SVG, tweaked cell sizes to better render block characters

## [12.4.1] - 2022-05-08

### Fixed

- Fix for default background color in SVG export https://github.com/Textualize/rich/issues/2260

### Changed

- Added a keyline around SVG terminals which is visible on dark backgrounds

### Changed

- Added a keyline around SVG terminals which is visible on dark backgrounds

## [12.4.0] - 2022-05-07

### Changed

- Rebuilt SVG export to create a simpler SVG that is more portable
- Fix render_lines crash when render height was negative https://github.com/Textualize/rich/pull/2246
- Make objects from `rich.progress.open` forward the name of the internal handle https://github.com/Textualize/rich/pull/2254

### Added

- Add `padding` to Syntax constructor https://github.com/Textualize/rich/pull/2247

## [12.3.0] - 2022-04-26

### Added

- Ability to change terminal window title https://github.com/Textualize/rich/pull/2200
- Added show_speed parameter to progress.track which will show the speed when the total is not known
- Python blocks can now opt out from being rendered in tracebacks's frames, by setting a `_rich_traceback_omit = True` in their local scope https://github.com/Textualize/rich/issues/2207

### Fixed

- Fall back to `sys.__stderr__` on POSIX systems when trying to get the terminal size (fix issues when Rich is piped to another process)
- Fixed markup escaping issue https://github.com/Textualize/rich/issues/2187
- Safari - Box appearing around SVG export https://github.com/Textualize/rich/pull/2201
- Fixed recursion error in Jupyter progress bars https://github.com/Textualize/rich/issues/2047
- Complex numbers are now identified by the highlighter https://github.com/Textualize/rich/issues/2214
- Fix crash on IDLE and forced is_terminal detection to False because IDLE can't do escape codes https://github.com/Textualize/rich/issues/2222
- Fixed missing blank line in traceback rendering https://github.com/Textualize/rich/issues/2206
- Fixed running Rich with the current working dir was deleted https://github.com/Textualize/rich/issues/2197

### Changed

- Setting `total=None` on progress is now possible, and will display pulsing animation
- Micro-optimization for Segment.divide

## [12.2.0] - 2022-04-05

### Changed

- Bumped typing-extensions minimum to 4.0.0
- Bumped minimum Python version to 3.6.3

## [12.1.0] - 2022-04-03

### Added

- Progress.open and Progress.wrap_file method to track the progress while reading from a file or file-like object https://github.com/textualize/rich/pull/1759
- SVG export functionality https://github.com/Textualize/rich/pull/2101
- Adding Indonesian translation

### Fixed

- Add missing `end` keyword argument to `Text.from_markup` https://github.com/Textualize/rich/pull/2095
- Fallback to text lexer when no lexer guessed https://github.com/Textualize/rich/pull/2133
- Fixed issue with decoding ANSI reset https://github.com/Textualize/rich/issues/2112

## [12.0.1] - 2022-03-22

### Changed

- Improve performance of cell_length https://github.com/Textualize/rich/pull/2061
- Improve performance of chop_cells https://github.com/Textualize/rich/pull/2077

### Fixed

- Fix capturing stdout on legacy Windows https://github.com/Textualize/rich/pull/2066

## [12.0.0] - 2022-03-10

### Added

- Added options to TimeRemainingColumn to render a compact time format and render elapsed time when a task is
  finished. https://github.com/Textualize/rich/pull/1992
- Added ProgressColumn `MofNCompleteColumn` to display raw `completed/total` column (similar to DownloadColumn,
  but displays values as ints, does not convert to floats or add bit/bytes units).
  https://github.com/Textualize/rich/pull/1941
- Replace Colorama with win32 renderer https://github.com/Textualize/rich/pull/1993
- Add support for namedtuples to `Pretty` https://github.com/Textualize/rich/pull/2031

### Fixed

- In Jupyter mode make the link target be set to "\_blank"
- Fix some issues with markup handling around "[" characters https://github.com/Textualize/rich/pull/1950
- Fix syntax lexer guessing.
- Fixed Pretty measure not respecting expand_all https://github.com/Textualize/rich/issues/1998
- Collapsed definitions for single-character spinners, to save memory and reduce import time.
- Fix print_json indent type in `__init__.py`
- Fix error when inspecting object defined in REPL https://github.com/Textualize/rich/pull/2037
- Fix incorrect highlighting of non-indented JSON https://github.com/Textualize/rich/pull/2038
- Fixed height reset in complex renderables https://github.com/Textualize/rich/issues/2042

### Changed

- Improved support for enum.Flag in ReprHighlighter https://github.com/Textualize/rich/pull/1920
- Tree now respects justify=None, i.e. won't pad to right https://github.com/Textualize/rich/issues/1690
- Removed rich.tabulate which was marked for deprecation
- Deprecated rich.align.AlignValues in favor of AlignMethod

## [11.2.0] - 2022-02-08

### Added

- Add support for US spelling of "gray" in ANSI color names https://github.com/Textualize/rich/issues/1890
- Added `rich.diagnose.report` to expose environment debugging logic as function https://github.com/Textualize/rich/pull/1917
- Added classmethod `Progress.get_default_columns()` to get the default list of progress bar columns https://github.com/Textualize/rich/pull/1894

### Fixed

- Fixed performance issue in measuring text

### Fixed

- Fixed test failures on PyPy3 https://github.com/Textualize/rich/pull/1904

## [11.1.0] - 2022-01-28

### Added

- Workaround for edge case of object from Faiss with no `__class__` https://github.com/Textualize/rich/issues/1838
- Add Traditional Chinese readme
- Add `Syntax.guess_lexer`, add support for more lexers (e.g. Django templates etc.) https://github.com/Textualize/rich/pull/1869
- Add `lexer` parameter to `Syntax.from_path` to allow for overrides https://github.com/Textualize/rich/pull/1873

### Fixed

- Workaround for edge case of object from Faiss with no `__class__` https://github.com/Textualize/rich/issues/1838
- Ensure `Syntax` always justifies left https://github.com/Textualize/rich/pull/1872
- Handle classes in inspect when methods=True https://github.com/Textualize/rich/pull/1874

## [11.0.0] - 2022-01-09

### Added

- Added max_depth arg to pretty printing https://github.com/Textualize/rich/issues/1585
- Added `vertical_align` to Table.add_row https://github.com/Textualize/rich/issues/1590

### Fixed

- Fixed issue with pretty repr in jupyter notebook https://github.com/Textualize/rich/issues/1717
- Fix Traceback theme defaults override user supplied styles https://github.com/Textualize/rich/issues/1786

### Changed

- **breaking** Deprecated rich.console.RenderGroup, now named rich.console.Group
- **breaking** `Syntax.__init__` parameter `lexer_name` renamed to `lexer`
- Syntax constructor accepts both str and now a pygments lexer https://github.com/Textualize/rich/pull/1748

## [10.16.2] - 2021-01-02

### Fixed

- Fixed @ not being escaped in markup

## [10.16.1] - 2021-12-15

### Fixed

- Fixed issues with overlapping tags https://github.com/textualize/rich/issues/1755

## [10.16.0] - 2021-12-12

### Fixed

- Double print of progress bar in Jupyter https://github.com/textualize/rich/issues/1737

### Added

- Added Text.markup property https://github.com/textualize/rich/issues/1751

## [10.15.2] - 2021-12-02

### Fixed

- Deadlock issue https://github.com/textualize/rich/issues/1734

## [10.15.1] - 2021-11-29

### Fixed

- Reverted thread-safety fix for Live that introduced deadlock potential

## [10.15.0] - 2021-11-28

### Added

- Added dynamic_progress.py to examples
- Added ConsoleOptions.update_height
- Fixed Padding not respecting height

### Changed

- Some optimizations for simple strings (with only single cell widths)

### Fixed

- Fixed issue with progress bar not rendering markup https://github.com/textualize/rich/issues/1721
- Fixed race condition when exiting Live https://github.com/textualize/rich/issues/1530

## [10.14.0] - 2021-11-16

### Fixed

- Fixed progress speed not updating when total doesn't change
- Fixed superfluous new line in Status https://github.com/textualize/rich/issues/1662
- Fixed Windows legacy width again
- Fixed infinite loop in set_cell_size https://github.com/textualize/rich/issues/1682

### Added

- Added file protocol to URL highlighter https://github.com/textualize/rich/issues/1681
- Added rich.protocol.rich_cast

### Changed

- Allowed `__rich__` to work recursively
- Allowed Text classes to work with sep in print https://github.com/textualize/rich/issues/1689

### Added

- Added a `rich.text.Text.from_ansi` helper method for handling pre-formatted input strings https://github.com/textualize/rich/issues/1670

## [10.13.0] - 2021-11-07

### Added

- Added json.dumps parameters to print_json https://github.com/textualize/rich/issues/1638

### Fixed

- Fixed an edge case bug when console module try to detect if they are in a tty at the end of a pytest run
- Fixed a bug where logging handler raises an exception when running with pythonw (related to https://bugs.python.org/issue13807)
- Fixed issue with TERM env vars that have more than one hyphen https://github.com/textualize/rich/issues/1640
- Fixed missing new line after progress bar when terminal is not interactive https://github.com/textualize/rich/issues/1606
- Fixed exception in IPython when disabling pprint with %pprint https://github.com/textualize/rich/issues/1646
- Fixed issue where values longer than the console width produced invalid JSON https://github.com/textualize/rich/issues/1653
- Fixes trailing comma when pretty printing dataclass with last field repr=False https://github.com/textualize/rich/issues/1599

## Changed

- Markdown codeblocks now word-wrap https://github.com/textualize/rich/issues/1515

## [10.12.0] - 2021-10-06

### Updated

- Official Py3.10 release

### Fixed

- Fixed detection of custom repr when pretty printing dataclasses

## [10.11.0] - 2021-09-24

### Added

- Added `suppress` parameter to tracebacks
- Added `max_frames` parameter to tracebacks

## [10.10.0] - 2021-09-18

### Added

- Added stdin support to `rich.json`

### Fixed

- Fixed pretty printing of objects with fo magic with **getattr** https://github.com/textualize/rich/issues/1492

## [10.9.0] - 2021-08-29

### Added

- Added data parameter to print_json method / function
- Added an --indent parameter to python -m rich.json

### Changed

- Changed default indent of JSON to 2 (down from 4)
- Changed highlighting of JSON keys to new style (bold blue)

## [10.8.0] - 2021-08-28

### Added

- Added Panel.subtitle
- Added Panel.subtitle_align
- Added rich.json.JSON
- Added rich.print_json and Console.print_json

### Fixed

- Fixed a bug where calling `rich.reconfigure` within a `pytest_configure` hook would lead to a crash
- Fixed highlight not being passed through options https://github.com/textualize/rich/issues/1404

## [10.7.0] - 2021-08-05

### Added

- Added Text.apply_meta
- Added meta argument to Text.assemble
- Added Style.from_meta
- Added Style.on
- Added Text.on

### Changed

- Changed `RenderGroup` to `Group` and `render_group` to `group` (old names remain for compatibility but will be deprecated in the future)
- Changed `rich.repr.RichReprResult` to `rich.repr.Result` (old names remain for compatibility but will be deprecated in the future)
- Changed meta serialization to use pickle rather than marshal to permit callables

## [10.6.0] - 2021-07-12

### Deprecated

- Added deprecation warning for tabulate_mapping which will be removed in v11.0.0

### Added

- Added precision argument to filesize.decimal
- Added separator argument to filesize.decimal
- Added \_rich_traceback_guard to Traceback
- Added emoji_variant to Console
- Added -emoji and -text variant selectors to emoji code

### Fixed

- Fixed issue with adjoining color tags https://github.com/textualize/rich/issues/1334

### Changed

- Changed Console.size to use unproxied stdin and stdout

## [10.5.0] - 2021-07-05

### Fixed

- Fixed Pandas objects not pretty printing https://github.com/textualize/rich/issues/1305
- Fixed https://github.com/textualize/rich/issues/1256
- Fixed typing with rich.repr.auto decorator
- Fixed repr error formatting https://github.com/textualize/rich/issues/1326

### Added

- Added new_line_start argument to Console.print
- Added Segment.divide method
- Added Segment.split_cells method
- Added segment.SegmentLines class

## [10.4.0] - 2021-06-18

### Added

- Added Style.meta
- Added rich.repr.auto decorator

### Fixed

- Fixed error pretty printing classes with special **rich_repr** method

## [10.3.0] - 2021-06-09

### Added

- Added Console.size setter
- Added Console.width setter
- Added Console.height setter
- Added angular style Rich reprs
- Added an IPython extension. Load via `%load_ext rich`

### Changed

- Changed the logic for retrieving the calling frame in console logs to a faster one for the Python implementations that support it.

## [10.2.2] - 2021-05-19

### Fixed

- Fixed status not rendering console markup https://github.com/textualize/rich/issues/1244

## [10.2.1] - 2021-05-17

### Fixed

- Fixed panel in Markdown exploding https://github.com/textualize/rich/issues/1234

## [10.2.0] - 2021-05-12

### Added

- Added syntax for call, i.e. "Foo(bar)"
- Added Console.measure as a convenient alias for Measurement.get
- Added support for pretty printing attrs objects
- Added mappingproxy to pretty print
- Added UserDict and UserList support to pretty printer

### Changed

- Changed colorama init to set strip=False
- Changed highlighter for False, True, None to not match in the middle of a word. i.e. NoneType is no longer highlighted as None

### Fixed

- Fixed initial blank lines removed from Syntax https://github.com/textualize/rich/issues/1214

## [10.1.0] - 2021-04-03

### Fixed

- Fixed support for jupyter qtconsole and similar Jupyter environments

## [10.0.1] - 2021-03-30

### Fixed

- Fixed race condition that duplicated lines in progress https://github.com/textualize/rich/issues/1144

## [10.0.0] - 2021-03-27

### Changed

- Made pydoc import lazy as at least one use found it slow to import https://github.com/textualize/rich/issues/1104
- Modified string highlighting to not match in the middle of a word, so that apostrophes are not considered strings
- New way of encoding control codes in Segment
- New signature for Control class
- Changed Layout.split to use new Splitter class
- Improved layout.tree
- Changed default theme color for repr.number to cyan
- `__rich_measure__` signature changed to accept ConsoleOptions rather than max_width
- `text` parameter to rich.spinner.Spinner changed to RenderableType

### Added

- Added `__rich_repr__` protocol method to Pretty
- Added rich.region.Region
- Added ConsoleOptions.update_dimensions
- Added rich.console.ScreenUpdate
- Added Console.is_alt_screen
- Added Control.segment, Control.bell, Control.home, Control.move_to, Control.clear, Control.show_cursor, Control.alt_screen
- Added Console.update_screen and Console.update_screen_lines
- Added Layout.add_split, Layout.split_column, Layout.split_row, layout.refresh
- Added new Rich repr protocol `__rich_repr__`

### Fixed

- Fixed table style taking precedence over row style https://github.com/textualize/rich/issues/1129
- Fixed incorrect measurement of Text with new lines and whitespace https://github.com/textualize/rich/issues/1133
- Made type annotations consistent for various `total` keyword arguments in `rich.progress` and rich.`progress_bar`
- Disabled Progress no longer displays itself when starting https://github.com/textualize/rich/pull/1125
- Animations no longer reset when updating rich.status.Status

## [9.13.0] - 2021-03-06

### Added

- Pretty printer now supports dataclasses

### Fixed

- Fixed Syntax background https://github.com/textualize/rich/issues/1088
- Fix for double tracebacks when no formatter https://github.com/textualize/rich/issues/1079

### Changed

- Added ws and wss to url highlighter

## [9.12.4] - 2021-03-01

### Fixed

- Fixed custom formatters with rich tracebacks in RichHandler https://github.com/textualize/rich/issues/1079

### Changed

- Allow highly compressed table cells to go to 0 width
- Optimization to remove empty styles in various places

## [9.12.3] - 2021-02-28

### Changed

- Optimized Padding

## [9.12.2] - 2021-02-27

### Added

- Added ConsoleOptions.copy

### Changed

- Optimized ConsoleOptions.update

## [9.12.1] - 2021-02-27

### Fixed

- Fixed deadlock in Progress https://github.com/textualize/rich/issues/1061

### Added

- Added Task.finished_speed

### Changed

- Froze TransferSpeedColumn speed when task is finished
- Added SIGINT handler to downloader.py example
- Optimization for large tables

## [9.12.0] - 2021-02-24

### Fixed

- Fixed issue with Syntax and missing lines in Layout https://github.com/textualize/rich/issues/1050
- Fixed issue with nested markdown elements https://github.com/textualize/rich/issues/1036
- Fixed new lines not invoking render hooks https://github.com/textualize/rich/issues/1052
- Fixed Align setting height to child https://github.com/textualize/rich/issues/1057

### Changed

- Printing a table with no columns now result in a blank line https://github.com/textualize/rich/issues/1044

### Added

- Added height to Panel

## [9.11.1] - 2021-02-20

### Fixed

- Fixed table with expand=False not expanding when justify="center"
- Fixed single renderable in Layout not respecting height
- Fixed COLUMNS and LINES env var https://github.com/textualize/rich/issues/1019
- Layout now respects minimum_size when fixes sizes are greater than available space
- HTML export now changes link underline score to match terminal https://github.com/textualize/rich/issues/1009

### Changed

- python -m rich.markdown and rich.syntax show usage with no file

### Added

- Added height parameter to Layout
- Added python -m rich.segment

## [9.11.0] - 2021-02-15

### Fixed

- Fixed error message for tracebacks with broken `__str__` https://github.com/textualize/rich/issues/980
- Fixed markup edge case https://github.com/textualize/rich/issues/987

### Added

- Added cheeky sponsorship request to test card
- Added `quiet` argument to Console constructor
- Added support for a callback function to format timestamps (allows presentation of milliseconds)
- Added Console.set_alt_screen and Console.screen
- Added height to ConsoleOptions
- Added `vertical` parameter to Align
- Added Layout class

### Changed

- Pretty.overflow now defaults to None
- Panel now respects options.height
- Traceback lexer defaults to Python if no extension on source
- Added ConsoleDimensions size attribute to ConsoleOptions so that size can't change mid-render

## [9.10.0] - 2021-01-27

### Changed

- Some optimizations for Text
- Further optimized Tracebacks by not tokenizing code more that necessary
- Table Column.header_style and Column.footer_style are now added to Table header/footer style

## [9.9.0] - 2021-01-23

### Changed

- Extended Windows palette to 16 colors
- Modified windows palette to Windows 10 colors
- Change regex for attrib_name to be more performant
- Optimized traceback generation

### Fixed

- Fix double line tree guides on Windows
- Fixed Tracebacks ignoring initial blank lines
- Partial fix for tracebacks not finding source after chdir
- Fixed error message when code in tracebacks doesn't have an extension https://github.com/textualize/rich/issues/996

### Added

- Added post_style argument to Segment.apply_style

## [9.8.2] - 2021-01-15

### Fixed

- Fixed deadlock in live https://github.com/textualize/rich/issues/927

## [9.8.1] - 2021-01-13

### Fixed

- Fixed rich.inspect failing with attributes that claim to be callable but aren't https://github.com/textualize/rich/issues/916

## [9.8.0] - 2021-01-11

### Added

- Added **rich_measure** for tree
- Added rich.align.VerticalCenter

### Changed

- The `style` argument on Align now applies to background only
- Changed display of progress bars in no_color mode for clarity
- Console property `size` will fall back to getting the terminal size of stdout it stdin fails, this allows size to be correctly determined when piping

### Fixed

- Fixed panel cropping when shrunk too bar
- Allow passing markdown over STDIN when using `python -m rich.markdown`
- Fix printing MagicMock.mock_calls https://github.com/textualize/rich/issues/903

## [9.7.0] - 2021-01-09

### Added

- Added rich.tree
- Added no_color argument to Console

## [9.6.2] - 2021-01-07

### Fixed

- Fixed markup escaping edge case https://github.com/textualize/rich/issues/878
- Double tag escape, i.e. `"\\[foo]"` results in a backslash plus `[foo]` tag
- Fixed header_style not applying to headers in positional args https://github.com/textualize/rich/issues/953

## [9.6.1] - 2020-12-31

### Fixed

- Fixed encoding error on Windows when loading code for Tracebacks

## [9.6.0] - 2020-12-30

### Changed

- MarkupError exception raise from None to omit internal exception
- Factored out RichHandler.render and RichHandler.render_message for easier extending
- Display pretty printed value in rich.inspect

### Added

- Added Progress.TimeElapsedColumn
- Added IPython support to pretty.install

### Fixed

- Fixed display of locals in Traceback for stdin

## [9.5.1] - 2020-12-19

### Fixed

- Fixed terminal size detection on Windows https://github.com/textualize/rich/issues/836
- Fixed hex number highlighting

## [9.5.0] - 2020-12-18

### Changed

- If file is not specified on Console then the Console.file will return the current sys.stdout. Prior to 9.5.0 sys.stdout was cached on the Console, which could break code that wrapped sys.stdout after the Console was constructed.
- Changed `Color.__str__` to not include ansi codes
- Changed Console.size to get the terminal dimensions via sys.stdin. This means that if you set file to be an io.StringIO file then the width will be set to the current terminal dimensions and not a default of 80.

### Added

- Added stderr parameter to Console
- Added rich.reconfigure
- Added `Color.__rich__`
- Added Console.soft_wrap
- Added Console.style parameter
- Added Table.highlight parameter to enable highlighting of cells
- Added Panel.highlight parameter to enable highlighting of panel title
- Added highlight to ConsoleOptions

### Fixed

- Fixed double output in rich.live https://github.com/textualize/rich/issues/485
- Fixed Console.out highlighting not reflecting defaults https://github.com/textualize/rich/issues/827
- FileProxy now raises TypeError for empty non-str arguments https://github.com/textualize/rich/issues/828

## [9.4.0] - 2020-12-12

### Added

- Added rich.live https://github.com/textualize/rich/pull/382
- Added align parameter to Rule and Console.rule
- Added rich.Status class and Console.status
- Added getitem to Text
- Added style parameter to Console.log
- Added rich.diagnose command

### Changed

- Table.add_row style argument now applies to entire line and not just cells
- Added end_section parameter to Table.add_row to force a line underneath row

## Fixed

- Fixed suppressed traceback context https://github.com/textualize/rich/issues/468

## [9.3.0] - 2020-12-1

### Added

- Added get_datetime parameter to Console, to allow for repeatable tests
- Added get_time parameter to Console
- Added rich.abc.RichRenderable
- Added expand_all to rich.pretty.install()
- Added locals_max_length, and locals_max_string to Traceback and logging.RichHandler
- Set defaults of max_length and max_string for Traceback to 10 and 80
- Added disable argument to Progress

### Changed

- Reformatted test card (python -m rich)

### Fixed

- Fixed redirecting of stderr in Progress
- Fixed broken expanded tuple of one https://github.com/textualize/rich/issues/445
- Fixed traceback message with `from` exceptions
- Fixed justify argument not working in console.log https://github.com/textualize/rich/issues/460

## [9.2.0] - 2020-11-08

### Added

- Added tracebacks_show_locals parameter to RichHandler
- Added max_string to Pretty
- Added rich.ansi.AnsiDecoder
- Added decoding of ansi codes to captured stdout in Progress
- Added expand_all to rich.pretty.pprint

### Changed

- Applied dim=True to indent guide styles
- Factored out RichHandler.get_style_and_level to allow for overriding in subclasses
- Hid progress bars from html export
- rich.pretty.pprint now soft wraps

## [9.1.0] - 2020-10-23

### Added

- Added Text.with_indentation_guide
- Added Text.detect_indentation
- Added Pretty.indent_guides
- Added Syntax.indent_guides
- Added indent_guides parameter on pretty.install
- Added rich.pretty.pprint
- Added max_length to Pretty

### Changed

- Enabled indent guides on Tracebacks

### Fixed

- Fixed negative time remaining in Progress bars https://github.com/textualize/rich/issues/378

## [9.0.1] - 2020-10-19

### Fixed

- Fixed broken ANSI codes in input on windows legacy https://github.com/textualize/rich/issues/393

## [9.0.0] - 2020-10-18

### Fixed

- Progress download column now displays decimal units

### Added

- Support for Python 3.9
- Added legacy_windows to ConsoleOptions
- Added ascii_only to ConsoleOptions
- Added box.SQUARE_DOUBLE_HEAD
- Added highlighting of EUI-48 and EUI-64 (MAC addresses)
- Added Console.pager
- Added Console.out
- Added binary_units in progress download column
- Added Progress.reset
- Added Style.background_style property
- Added Bar renderable https://github.com/textualize/rich/pull/361
- Added Table.min_width
- Added table.Column.min_width and table.Column.max_width, and same to Table.add_column

### Changed

- Dropped box.get_safe_box function in favor of Box.substitute
- Changed default padding in Panel from 0 to (0, 1) https://github.com/textualize/rich/issues/385
- Table with row_styles will extend background color between cells if the box has no vertical dividerhttps://github.com/textualize/rich/issues/383
- Changed default of fit kwarg in render_group() from False to True
- Renamed rich.bar to rich.progress_bar, and Bar class to ProgressBar, rich.bar is now the new solid bar class

### Fixed

- Fixed typo in `Style.transparent_background` method name.

## [8.0.0] - 2020-10-03

### Added

- Added Console.bell method
- Added Set to types that Console.print will automatically pretty print
- Added show_locals to Traceback
- Added theme stack mechanism, see Console.push_theme and Console.pop_theme

### Changed

- Changed Style.empty to Style.null to better reflect what it does
- Optimized combining styles involving a null style
- Change error messages in Style.parse to read better

### Fixed

- Fixed Table.\_\_rich_measure\_\_
- Fixed incorrect calculation of fixed width columns

## [7.1.0] - 2020-09-26

### Added

- Added Console.begin_capture, Console.end_capture and Console.capture
- Added Table.title_justify and Table.caption_justify https://github.com/textualize/rich/issues/301

### Changed

- Improved formatting of exceptions
- Enabled Rich exceptions in logging https://github.com/taliraj
- UTF-8 encoding is now mentioned in HTML head section

### Removed

- Removed line_numbers argument from traceback.install, which was undocumented and did nothing

## [7.0.0] - 2020-09-18

### Added

- New ansi_dark and ansi_light themes
- Added Text.append_tokens for fast appending of string + Style pairs
- Added Text.remove_suffix
- Added Text.append_tokens

### Changed

- Text.tabs_to_spaces was renamed to Text.expand_tabs, which works in place rather than returning a new instance
- Renamed Column.index to Column.\_index
- Optimized Style.combine and Style.chain
- Optimized text rendering by fixing internal cache mechanism
- Optimized hash generation for Styles

## [6.2.0] - 2020-09-13

### Added

- Added inline code highlighting to Markdown

## [6.1.2] - 2020-09-11

### Added

- Added ipv4 and ipv6 to ReprHighlighter

### Changed

- The `#` sign is included in url highlighting

### Fixed

- Fixed force-color switch in rich.syntax and rich.markdown commands

## [6.1.1] - 2020-09-07

### Changed

- Restored "def" in inspect signature

## [6.1.0] - 2020-09-07

### Added

- New inspect module
- Added os.\_Environ to pretty print

### Fixed

- Prevented recursive renderables from getting stuck

## Changed

- force_terminal and force_jupyter can now be used to force the disabled state, or left as None to auto-detect.
- Panel now expands to fit title if supplied

## [6.0.0] - 2020-08-25

### Fixed

- Fixed use of `__rich__` cast

### Changed

- New algorithm to pretty print which fits more on a line if possible
- Deprecated `character` parameter in Rule and Console.rule, in favor of `characters`
- Optimized Syntax.from_path to avoid searching all lexers, which also speeds up tracebacks

### Added

- Added soft_wrap flag to Console.print

## [5.2.1] - 2020-08-19

### Fixed

- Fixed underscore with display hook https://github.com/textualize/rich/issues/235

## [5.2.0] - 2020-08-14

### Changed

- Added crop argument to Console.print
- Added "ignore" overflow method
- Added multiple characters per rule @hedythedev https://github.com/textualize/rich/pull/207

## [5.1.2] - 2020-08-10

### Fixed

- Further optimized pretty printing ~5X.

## [5.1.1] - 2020-08-09

### Fixed

- Optimized pretty printing ~3X faster

## [5.1.0] - 2020-08-08

### Added

- Added Text.cell_len
- Added helpful message regarding unicode decoding errors https://github.com/textualize/rich/issues/212
- Added display hook with pretty.install()

### Fixed

- Fixed deprecation warnings re backslash https://github.com/textualize/rich/issues/210
- Fixed repr highlighting of scientific notation, e.g. 1e100

### Changed

- Implemented pretty printing, and removed pprintpp from dependencies
- Optimized Text.join

## [5.0.0] - 2020-08-02

### Changed

- Change to console markup syntax to not parse Python structures as markup, i.e. `[1,2,3]` is treated as a literal, not a tag.
- Standard color numbers syntax has changed to `"color(<number>)"` so that `[5]` (for example) is considered a literal.
- Markup escape method has changed from double brackets to preceding with a backslash, so `foo[[]]` would be `foo\[bar]`

## [4.2.2] - 2020-07-30

### Changed

- Added thread to automatically call update() in progress.track(). Replacing previous adaptive algorithm.
- Second attempt at working around https://bugs.python.org/issue37871

## [4.2.1] - 2020-07-29

### Added

- Added show_time and show_level parameters to RichHandler https://github.com/textualize/rich/pull/182

### Fixed

- Fixed progress.track iterator exiting early https://github.com/textualize/rich/issues/189
- Added workaround for Python bug https://bugs.python.org/issue37871, fixing https://github.com/textualize/rich/issues/186

### Changed

- Set overflow=fold for log messages https://github.com/textualize/rich/issues/190

## [4.2.0] - 2020-07-27

### Fixed

- Fixed missing new lines https://github.com/textualize/rich/issues/178
- Fixed Progress.track https://github.com/textualize/rich/issues/184
- Remove control codes from exported text https://github.com/textualize/rich/issues/181
- Implemented auto-detection and color rendition of 16-color mode

## [4.1.0] - 2020-07-26

### Changed

- Optimized progress.track for very quick iterations
- Force default size of 80x25 if get_terminal_size reports size of 0,0

## [4.0.0] - 2020-07-23

Major version bump for a breaking change to `Text.stylize signature`, which corrects a minor but irritating API wart. The style now comes first and the `start` and `end` offsets default to the entire text. This allows for `text.stylize_all(style)` to be replaced with `text.stylize(style)`. The `start` and `end` offsets now support negative indexing, so `text.stylize("bold", -1)` makes the last character bold.

### Added

- Added markup switch to RichHandler https://github.com/textualize/rich/issues/171

### Changed

- Change signature of Text.stylize to accept style first
- Remove Text.stylize_all which is no longer necessary

### Fixed

- Fixed rendering of Confirm prompt https://github.com/textualize/rich/issues/170

## [3.4.1] - 2020-07-22

### Fixed

- Fixed incorrect default of expand in Table.grid

## [3.4.0] - 2020-07-22

### Added

- Added stream parameter to Console.input
- Added password parameter to Console.input
- Added description parameter to Progress.update
- Added rich.prompt
- Added detecting 'dumb' terminals
- Added Text.styled alternative constructor

### Fixes

- Fixed progress bars so that they are readable when color is disabled

## [3.3.2] - 2020-07-14

### Changed

- Optimized Text.pad

### Added

- Added rich.scope
- Change log_locals to use scope.render_scope
- Added title parameter to Columns

## [3.3.1] - 2020-07-13

### Added

- box.ASCII_DOUBLE_HEAD

### Changed

- Removed replace of -- --- ... from Markdown, as it made it impossible to include CLI info

## [3.3.0] - 2020-07-12

### Added

- Added title and title_align options to Panel
- Added pad and width parameters to Align
- Added end parameter to Rule
- Added Text.pad and Text.align methods
- Added leading parameter to Table

## [3.2.0] - 2020-07-10

### Added

- Added Align.left Align.center Align.right shortcuts
- Added Panel.fit shortcut
- Added align parameter to Columns

### Fixed

- Align class now pads to the right, like Text
- ipywidgets added as an optional dependency
- Issue with Panel and background color
- Fixed missing `__bool__` on Segment

### Changed

- Added `border_style` argument to Panel (note, `style` now applies to interior of the panel)

## [3.1.0] - 2020-07-09

### Changed

- Progress bars now work in Jupyter

## Added

- Added refresh_per_second to progress.track
- Added styles to BarColumn and progress.track

## [3.0.5] - 2020-07-07

### Fixed

- Fixed Windows version number require for truecolor

## [3.0.4] - 2020-07-07

### Changed

- More precise detection of Windows console https://github.com/textualize/rich/issues/140

## [3.0.3] - 2020-07-03

### Fixed

- Fixed edge case with wrapped and overflowed text

### Changed

- New algorithm for compressing table that priorities smaller columns

### Added

- Added safe_box parameter to Console constructor

## [3.0.2] - 2020-07-02

### Added

- Added rich.styled.Styled class to apply styles to renderable
- Table.add_row now has an optional style parameter
- Added table_movie.py to examples

### Changed

- Modified box options to use half line characters at edges
- Non no_wrap columns will now shrink below minimum width if table is compressed

## [3.0.1] - 2020-06-30

### Added

- Added box.ASCII2
- Added markup argument to logging extra

### Changed

- Setting a non-None width now implies expand=True

## [3.0.0] - 2020-06-28

### Changed

- Enabled supported box chars for legacy Windows, and introduce `safe_box` flag
- Disable hyperlinks on legacy Windows
- Constructors for Rule and Panel now have keyword only arguments (reason for major version bump)
- Table.add_colum added keyword only arguments

### Fixed

- Fixed Table measure

## [2.3.1] - 2020-06-26

### Fixed

- Disabled legacy_windows if jupyter is detected https://github.com/textualize/rich/issues/125

## [2.3.0] - 2020-06-26

### Fixed

- Fixed highlighting of paths / filenames
- Corrected docs for RichHandler which erroneously said default console writes to stderr

### Changed

- Allowed `style` parameter for `highlight_regex` to be a callable that returns a style

### Added

- Added optional highlighter parameter to RichHandler

## [2.2.6] - 2020-06-24

### Changed

- Store a "link id" on Style instance, so links containing different styles are highlighted together. (https://github.com/textualize/rich/pull/123)

## [2.2.5] - 2020-06-23

### Fixed

- Fixed justify of tables (https://github.com/textualize/rich/issues/117)

## [2.2.4] - 2020-06-21

### Added

- Added enable_link_path to RichHandler
- Added legacy_windows switch to Console constructor

## [2.2.3] - 2020-06-15

### Fixed

- Fixed console.log hyperlink not containing full path

### Changed

- Used random number for hyperlink id

## [2.2.2] - 2020-06-14

### Changed

- Exposed RichHandler highlighter as a class var

## [2.2.1] - 2020-06-14

### Changed

- Linked path in log render to file

## [2.2.0] - 2020-06-14

### Added

- Added redirect_stdout and redirect_stderr to Progress

### Changed

- printing to console with an active Progress doesn't break visuals

## [2.1.0] - 2020-06-11

### Added

- Added 'transient' option to Progress

### Changed

- Truncated overly long text in Rule with ellipsis overflow

## [2.0.1] - 2020-06-10

### Added

- Added expand option to Padding

### Changed

- Some minor optimizations in Text

### Fixed

- Fixed broken rule with CJK text

## [2.0.0] - 2020-06-06

### Added

- Added overflow methods
- Added no_wrap option to print()
- Added width option to print
- Improved handling of compressed tables

### Fixed

- Fixed erroneous space at end of log
- Fixed erroneous space at end of progress bar

### Changed

- Renamed \_ratio.ratio_divide to \_ratio.ratio_distribute
- Renamed JustifyValues to JustifyMethod (backwards incompatible)
- Optimized \_trim_spans
- Enforced keyword args in Console / Text interfaces (backwards incompatible)
- Return self from text.append

## [1.3.1] - 2020-06-01

### Changed

- Changed defaults of Table.grid
- Polished listdir.py example

### Added

- Added width argument to Columns

### Fixed

- Fixed for `columns_first` argument in Columns
- Fixed incorrect padding in columns with fixed width

## [1.3.0] - 2020-05-31

### Added

- Added rich.get_console() function to get global console instance.
- Added Columns class

### Changed

- Updated `markdown.Heading.create()` to work with subclassing.
- Console now transparently works with Jupyter

### Fixed

- Fixed issue with broken table with show_edge=False and a non-None box arg

## [1.2.3] - 2020-05-24

### Added

- Added `padding` parameter to Panel
- Added 'indeterminate' state when progress bars aren't started

### Fixed

- Fixed Progress deadlock https://github.com/textualize/rich/issues/90

### Changed

- Auto-detect "truecolor" color system when in Windows Terminal

## [1.2.2] - 2020-05-22

### Fixed

- Issue with right aligned wrapped text adding extra spaces

## [1.2.1] - 2020-05-22

### Fixed

- Issue with sum and Style

## [1.2.0] - 2020-05-22

### Added

- Support for double underline, framed, encircled, and overlined attributes

### Changed

- Optimized Style
- Changed methods `__console__` to `__rich_console__`, and `__measure__` to `__rich_measure__`

## [1.1.9] - 2020-05-20

### Fixed

- Exception when BarColumn.bar_width == None

## [1.1.8] - 2020-05-20

### Changed

- Optimizations for Segment, Console and Table

### Added

- Added Console.clear method
- Added exporting of links to HTML

## [1.1.7] - 2020-05-19

### Added

- Added collapse_padding option to Table.

### Changed

- Some style attributes may be abbreviated (b for bold, i for italic etc). Previously abbreviations worked in console markup but only one at a time, i.e. "[b]Hello[/]" but not "[b i]Hello[/]" -- now they work everywhere.
- Renamed 'text' property on Text to 'plain'. i.e. text.plain returns a string version of the Text instance.

### Fixed

- Fixed zero division if total is 0 in progress bar

## [1.1.6] - 2020-05-17

### Added

- Added rich.align.Align class
- Added justify argument to Console.print and console.log

## [1.1.5] - 2020-05-15

### Changed

- Changed progress bars to write to stdout on terminal and hide on non-terminal

## [1.1.4] - 2020-05-15

### Fixed

- Fixed incorrect file and link in progress.log
- Fixes for legacy windows: Bar, Panel, and Rule now use ASCII characters
- show_cursor is now a no-op on legacy windows

### Added

- Added Console.input

### Changed

- Disable progress bars when not writing to a terminal

## [1.1.3] - 2020-05-14

### Fixed

- Issue with progress of one line`

## [1.1.2] - 2020-05-14

### Added

- Added -p switch to python -m rich.markdown to page output
- Added Console.control to output control codes

### Changed

- Changed Console log_time_format to no longer require a space at the end
- Added print and log to Progress to render terminal output when progress is active

## [1.1.1] - 2020-05-12

### Changed

- Stripped cursor moving control codes from text

## [1.1.0] - 2020-05-10

### Added

- Added hyperlinks to Style and markup
- Added justify and code theme switches to markdown command

## [1.0.3] - 2020-05-08

### Added

- Added `python -m rich.syntax` command

## [1.0.2] - 2020-05-08

### Fixed

- Issue with Windows legacy support https://github.com/textualize/rich/issues/59

## [1.0.1] - 2020-05-08

### Changed

- Applied console markup after highlighting
- Documented highlighting
- Changed Markup parser to handle overlapping styles
- Relaxed dependency on colorama
- Allowed Theme to accept values as style definitions (str) as well as Style instances
- Added a panel to emphasize code in Markdown

### Added

- Added markup.escape
- Added `python -m rich.theme` command
- Added `python -m rich.markdown` command
- Added rendering of images in Readme (links only)

### Fixed

- Fixed Text.assemble not working with strings https://github.com/textualize/rich/issues/57
- Fixed table when column widths must be compressed to fit

## [1.0.0] - 2020-05-03

### Changed

- Improvements to repr highlighter to highlight URLs

## [0.8.13] - 2020-04-28

### Fixed

- Fixed incorrect markdown rendering for quotes and changed style

## [0.8.12] - 2020-04-21

### Fixed

- Removed debug print from rich.progress

## [0.8.11] - 2020-04-14

### Added

- Added Table.show_lines to render lines between rows

### Changed

- Added markup escape with double square brackets

## [0.8.10] - 2020-04-12

### Fixed

- Fix row_styles applying to header

## [0.8.9] - 2020-04-12

### Changed

- Added force_terminal option to `Console.__init__`

### Added

- Added Table.row_styles to enable zebra striping.

## [0.8.8] - 2020-03-31

### Fixed

- Fixed background in Syntax

## [0.8.7] - 2020-03-31

### Fixed

- Broken wrapping of long lines
- Fixed wrapping in Syntax

### Changed

- Added word_wrap option to Syntax, which defaults to False.
- Added word_wrap option to Traceback.

## [0.8.6] - 2020-03-29

### Added

- Experimental Jupyter notebook support: from rich.jupyter import print

## [0.8.5] - 2020-03-29

### Changed

- Smarter number parsing regex for repr highlighter

### Added

- uuid highlighter for repr

## [0.8.4] - 2020-03-28

### Added

- Added 'test card', run python -m rich

### Changed

- Detected windows terminal, defaulting to colorama support

### Fixed

- Fixed table scaling issue

## [0.8.3] - 2020-03-27

### Fixed

- CJK right align

## [0.8.2] - 2020-03-27

### Changed

- Fixed issue with 0 speed resulting in zero division error
- Changed signature of Progress.update
- Made calling start() a second time a no-op

## [0.8.1] - 2020-03-22

### Added

- Added progress.DownloadColumn

## [0.8.0] - 2020-03-17

### Added

- CJK support
- Console level highlight flag
- Added encoding argument to Syntax.from_path

### Changed

- Dropped support for Windows command prompt (try https://www.microsoft.com/en-gb/p/windows-terminal-preview/)
- Added task_id to Progress.track

## [0.7.2] - 2020-03-15

### Fixed

- KeyError for missing pygments style

## [0.7.1] - 2020-03-13

### Fixed

- Issue with control codes being used in length calculation

### Changed

- Remove current_style concept, which wasn't really used and was problematic for concurrency

## [0.7.0] - 2020-03-12

### Changed

- Added width option to Panel
- Change special method `__render_width__` to `__measure__`
- Dropped the "markdown style" syntax in console markup
- Optimized style rendering

### Added

- Added Console.show_cursor method
- Added Progress bars

### Fixed

- Fixed wrapping when a single word was too large to fit in a line

## [0.6.0] - 2020-03-03

### Added

- Added tab_size to Console and Text
- Added protocol.is_renderable for runtime check
- Added emoji switch to Console
- Added inherit boolean to Theme
- Made Console thread safe, with a thread local buffer

### Changed

- Console.markup attribute now effects Table
- SeparatedConsoleRenderable and RichCast types

### Fixed

- Fixed tabs breaking rendering by converting to spaces

## [0.5.0] - 2020-02-23

### Changed

- Replaced `__console_str__` with `__rich__`

## [0.4.1] - 2020-02-22

### Fixed

- Readme links in PyPI

## [0.4.0] - 2020-02-22

### Added

- Added Traceback rendering and handler
- Added rich.constrain
- Added rich.rule

### Fixed

- Fixed unnecessary padding

## [0.3.3] - 2020-02-04

### Fixed

- Fixed Windows color support
- Fixed line width on windows issue (https://github.com/textualize/rich/issues/7)
- Fixed Pretty print on Windows

## [0.3.2] - 2020-01-26

### Added

- Added rich.logging

## [0.3.1] - 2020-01-22

### Added

- Added colorama for Windows support

## [0.3.0] - 2020-01-19

### Added

- First official release, API still to be stabilized

[13.7.1]: https://github.com/textualize/rich/compare/v13.7.0...v13.7.1
[13.7.0]: https://github.com/textualize/rich/compare/v13.6.0...v13.7.0
[13.6.0]: https://github.com/textualize/rich/compare/v13.5.3...v13.6.0
[13.5.3]: https://github.com/textualize/rich/compare/v13.5.2...v13.5.3
[13.5.2]: https://github.com/textualize/rich/compare/v13.5.1...v13.5.2
[13.5.1]: https://github.com/textualize/rich/compare/v13.5.0...v13.5.1
[13.5.0]: https://github.com/textualize/rich/compare/v13.4.2...v13.5.0
[13.4.2]: https://github.com/textualize/rich/compare/v13.4.1...v13.4.2
[13.4.1]: https://github.com/textualize/rich/compare/v13.4.0...v13.4.1
[13.4.0]: https://github.com/textualize/rich/compare/v13.3.5...v13.4.0
[13.3.5]: https://github.com/textualize/rich/compare/v13.3.4...v13.3.5
[13.3.4]: https://github.com/textualize/rich/compare/v13.3.3...v13.3.4
[13.3.3]: https://github.com/textualize/rich/compare/v13.3.2...v13.3.3
[13.3.2]: https://github.com/textualize/rich/compare/v13.3.1...v13.3.2
[13.3.1]: https://github.com/textualize/rich/compare/v13.3.0...v13.3.1
[13.3.0]: https://github.com/textualize/rich/compare/v13.2.0...v13.3.0
[13.2.0]: https://github.com/textualize/rich/compare/v13.1.0...v13.2.0
[13.1.0]: https://github.com/textualize/rich/compare/v13.0.1...v13.1.0
[13.0.1]: https://github.com/textualize/rich/compare/v13.0.0...v13.0.1
[13.0.0]: https://github.com/textualize/rich/compare/v12.6.0...v13.0.0
[12.6.0]: https://github.com/textualize/rich/compare/v12.5.2...v12.6.0
[12.5.2]: https://github.com/textualize/rich/compare/v12.5.1...v12.5.2
[12.5.1]: https://github.com/textualize/rich/compare/v12.5.0...v12.5.1
[12.5.0]: https://github.com/textualize/rich/compare/v12.4.4...v12.5.0
[12.4.4]: https://github.com/textualize/rich/compare/v12.4.3...v12.4.4
[12.4.3]: https://github.com/textualize/rich/compare/v12.4.2...v12.4.3
[12.4.2]: https://github.com/textualize/rich/compare/v12.4.1...v12.4.2
[12.4.1]: https://github.com/textualize/rich/compare/v12.4.0...v12.4.1
[12.4.0]: https://github.com/textualize/rich/compare/v12.3.0...v12.4.0
[12.3.0]: https://github.com/textualize/rich/compare/v12.2.0...v12.3.0
[12.2.0]: https://github.com/textualize/rich/compare/v12.1.0...v12.2.0
[12.1.0]: https://github.com/textualize/rich/compare/v12.0.1...v12.1.0
[12.0.1]: https://github.com/textualize/rich/compare/v12.0.0...v12.0.1
[12.0.0]: https://github.com/textualize/rich/compare/v11.2.0...v12.0.0
[11.2.0]: https://github.com/textualize/rich/compare/v11.1.0...v11.2.0
[11.1.0]: https://github.com/textualize/rich/compare/v11.0.0...v11.1.0
[11.0.0]: https://github.com/textualize/rich/compare/v10.16.1...v11.0.0
[10.16.2]: https://github.com/textualize/rich/compare/v10.16.1...v10.16.2
[10.16.1]: https://github.com/textualize/rich/compare/v10.16.0...v10.16.1
[10.16.0]: https://github.com/textualize/rich/compare/v10.15.2...v10.16.0
[10.15.2]: https://github.com/textualize/rich/compare/v10.15.1...v10.15.2
[10.15.1]: https://github.com/textualize/rich/compare/v10.15.0...v10.15.1
[10.15.0]: https://github.com/textualize/rich/compare/v10.14.0...v10.15.0
[10.14.0]: https://github.com/textualize/rich/compare/v10.13.0...v10.14.0
[10.13.0]: https://github.com/textualize/rich/compare/v10.12.0...v10.13.0
[10.12.0]: https://github.com/textualize/rich/compare/v10.11.0...v10.12.0
[10.11.0]: https://github.com/textualize/rich/compare/v10.10.0...v10.11.0
[10.10.0]: https://github.com/textualize/rich/compare/v10.9.0...v10.10.0
[10.9.0]: https://github.com/textualize/rich/compare/v10.8.0...v10.9.0
[10.8.0]: https://github.com/textualize/rich/compare/v10.7.0...v10.8.0
[10.7.0]: https://github.com/textualize/rich/compare/v10.6.0...v10.7.0
[10.6.0]: https://github.com/textualize/rich/compare/v10.5.0...v10.6.0
[10.5.0]: https://github.com/textualize/rich/compare/v10.4.0...v10.5.0
[10.4.0]: https://github.com/textualize/rich/compare/v10.3.0...v10.4.0
[10.3.0]: https://github.com/textualize/rich/compare/v10.2.2...v10.3.0
[10.2.2]: https://github.com/textualize/rich/compare/v10.2.1...v10.2.2
[10.2.1]: https://github.com/textualize/rich/compare/v10.2.0...v10.2.1
[10.2.0]: https://github.com/textualize/rich/compare/v10.1.0...v10.2.0
[10.1.0]: https://github.com/textualize/rich/compare/v10.0.1...v10.1.0
[10.0.1]: https://github.com/textualize/rich/compare/v10.0.0...v10.0.1
[10.0.0]: https://github.com/textualize/rich/compare/v9.13.0...v10.0.0
[9.13.0]: https://github.com/textualize/rich/compare/v9.12.4...v9.13.0
[9.12.4]: https://github.com/textualize/rich/compare/v9.12.3...v9.12.4
[9.12.3]: https://github.com/textualize/rich/compare/v9.12.2...v9.12.3
[9.12.2]: https://github.com/textualize/rich/compare/v9.12.1...v9.12.2
[9.12.1]: https://github.com/textualize/rich/compare/v9.12.0...v9.12.1
[9.12.0]: https://github.com/textualize/rich/compare/v9.11.1...v9.12.0
[9.11.1]: https://github.com/textualize/rich/compare/v9.11.0...v9.11.1
[9.11.0]: https://github.com/textualize/rich/compare/v9.10.0...v9.11.0
[9.10.0]: https://github.com/textualize/rich/compare/v9.9.0...v9.10.0
[9.9.0]: https://github.com/textualize/rich/compare/v9.8.2...v9.9.0
[9.8.2]: https://github.com/textualize/rich/compare/v9.8.1...v9.8.2
[9.8.1]: https://github.com/textualize/rich/compare/v9.8.0...v9.8.1
[9.8.0]: https://github.com/textualize/rich/compare/v9.7.0...v9.8.0
[9.7.0]: https://github.com/textualize/rich/compare/v9.6.2...v9.7.0
[9.6.2]: https://github.com/textualize/rich/compare/v9.6.1...v9.6.2
[9.6.1]: https://github.com/textualize/rich/compare/v9.6.0...v9.6.1
[9.6.0]: https://github.com/textualize/rich/compare/v9.5.1...v9.6.0
[9.5.1]: https://github.com/textualize/rich/compare/v9.5.0...v9.5.1
[9.5.0]: https://github.com/textualize/rich/compare/v9.4.0...v9.5.0
[9.4.0]: https://github.com/textualize/rich/compare/v9.3.0...v9.4.0
[9.3.0]: https://github.com/textualize/rich/compare/v9.2.0...v9.3.0
[9.2.0]: https://github.com/textualize/rich/compare/v9.1.0...v9.2.0
[9.1.0]: https://github.com/textualize/rich/compare/v9.0.1...v9.1.0
[9.0.1]: https://github.com/textualize/rich/compare/v9.0.0...v9.0.1
[9.0.0]: https://github.com/textualize/rich/compare/v8.0.0...v9.0.0
[8.0.0]: https://github.com/textualize/rich/compare/v7.1.0...v8.0.0
[7.1.0]: https://github.com/textualize/rich/compare/v7.0.0...v7.1.0
[7.0.0]: https://github.com/textualize/rich/compare/v6.2.0...v7.0.0
[6.2.0]: https://github.com/textualize/rich/compare/v6.1.2...v6.2.0
[6.1.2]: https://github.com/textualize/rich/compare/v6.1.1...v6.1.2
[6.1.1]: https://github.com/textualize/rich/compare/v6.1.0...v6.1.1
[6.1.0]: https://github.com/textualize/rich/compare/v6.0.0...v6.1.0
[6.0.0]: https://github.com/textualize/rich/compare/v5.2.1...v6.0.0
[5.2.1]: https://github.com/textualize/rich/compare/v5.2.0...v5.2.1
[5.2.0]: https://github.com/textualize/rich/compare/v5.1.2...v5.2.0
[5.1.2]: https://github.com/textualize/rich/compare/v5.1.1...v5.1.2
[5.1.1]: https://github.com/textualize/rich/compare/v5.1.0...v5.1.1
[5.1.0]: https://github.com/textualize/rich/compare/v5.0.0...v5.1.0
[5.0.0]: https://github.com/textualize/rich/compare/v4.2.2...v5.0.0
[4.2.2]: https://github.com/textualize/rich/compare/v4.2.1...v4.2.2
[4.2.1]: https://github.com/textualize/rich/compare/v4.2.0...v4.2.1
[4.2.0]: https://github.com/textualize/rich/compare/v4.1.0...v4.2.0
[4.1.0]: https://github.com/textualize/rich/compare/v4.0.0...v4.1.0
[4.0.0]: https://github.com/textualize/rich/compare/v3.4.1...v4.0.0
[3.4.1]: https://github.com/textualize/rich/compare/v3.4.0...v3.4.1
[3.4.0]: https://github.com/textualize/rich/compare/v3.3.2...v3.4.0
[3.3.2]: https://github.com/textualize/rich/compare/v3.3.1...v3.3.2
[3.3.1]: https://github.com/textualize/rich/compare/v3.3.0...v3.3.1
[3.3.0]: https://github.com/textualize/rich/compare/v3.2.0...v3.3.0
[3.2.0]: https://github.com/textualize/rich/compare/v3.1.0...v3.2.0
[3.1.0]: https://github.com/textualize/rich/compare/v3.0.5...v3.1.0
[3.0.5]: https://github.com/textualize/rich/compare/v3.0.4...v3.0.5
[3.0.4]: https://github.com/textualize/rich/compare/v3.0.3...v3.0.4
[3.0.3]: https://github.com/textualize/rich/compare/v3.0.2...v3.0.3
[3.0.2]: https://github.com/textualize/rich/compare/v3.0.1...v3.0.2
[3.0.1]: https://github.com/textualize/rich/compare/v3.0.0...v3.0.1
[3.0.0]: https://github.com/textualize/rich/compare/v2.3.1...v3.0.0
[2.3.1]: https://github.com/textualize/rich/compare/v2.3.0...v2.3.1
[2.3.0]: https://github.com/textualize/rich/compare/v2.2.6...v2.3.0
[2.2.6]: https://github.com/textualize/rich/compare/v2.2.5...v2.2.6
[2.2.5]: https://github.com/textualize/rich/compare/v2.2.4...v2.2.5
[2.2.4]: https://github.com/textualize/rich/compare/v2.2.3...v2.2.4
[2.2.3]: https://github.com/textualize/rich/compare/v2.2.2...v2.2.3
[2.2.2]: https://github.com/textualize/rich/compare/v2.2.1...v2.2.2
[2.2.1]: https://github.com/textualize/rich/compare/v2.2.0...v2.2.1
[2.2.0]: https://github.com/textualize/rich/compare/v2.1.0...v2.2.0
[2.1.0]: https://github.com/textualize/rich/compare/v2.0.1...v2.1.0
[2.0.1]: https://github.com/textualize/rich/compare/v2.0.0...v2.0.1
[2.0.0]: https://github.com/textualize/rich/compare/v1.3.1...v2.0.0
[1.3.1]: https://github.com/textualize/rich/compare/v1.3.0...v1.3.1
[1.3.0]: https://github.com/textualize/rich/compare/v1.2.3...v1.3.0
[1.2.3]: https://github.com/textualize/rich/compare/v1.2.2...v1.2.3
[1.2.2]: https://github.com/textualize/rich/compare/v1.2.1...v1.2.2
[1.2.1]: https://github.com/textualize/rich/compare/v1.2.0...v1.2.1
[1.2.0]: https://github.com/textualize/rich/compare/v1.1.9...v1.2.0
[1.1.9]: https://github.com/textualize/rich/compare/v1.1.8...v1.1.9
[1.1.8]: https://github.com/textualize/rich/compare/v1.1.7...v1.1.8
[1.1.7]: https://github.com/textualize/rich/compare/v1.1.6...v1.1.7
[1.1.6]: https://github.com/textualize/rich/compare/v1.1.5...v1.1.6
[1.1.5]: https://github.com/textualize/rich/compare/v1.1.4...v1.1.5
[1.1.4]: https://github.com/textualize/rich/compare/v1.1.3...v1.1.4
[1.1.3]: https://github.com/textualize/rich/compare/v1.1.2...v1.1.3
[1.1.2]: https://github.com/textualize/rich/compare/v1.1.1...v1.1.2
[1.1.1]: https://github.com/textualize/rich/compare/v1.1.0...v1.1.1
[1.1.0]: https://github.com/textualize/rich/compare/v1.0.3...v1.1.0
[1.0.3]: https://github.com/textualize/rich/compare/v1.0.2...v1.0.3
[1.0.2]: https://github.com/textualize/rich/compare/v1.0.1...v1.0.2
[1.0.1]: https://github.com/textualize/rich/compare/v1.0.0...v1.0.1
[1.0.0]: https://github.com/textualize/rich/compare/v0.8.13...v1.0.0
[0.8.13]: https://github.com/textualize/rich/compare/v0.8.12...v0.8.13
[0.8.12]: https://github.com/textualize/rich/compare/v0.8.11...v0.8.12
[0.8.11]: https://github.com/textualize/rich/compare/v0.8.10...v0.8.11
[0.8.10]: https://github.com/textualize/rich/compare/v0.8.9...v0.8.10
[0.8.9]: https://github.com/textualize/rich/compare/v0.8.8...v0.8.9
[0.8.8]: https://github.com/textualize/rich/compare/v0.8.7...v0.8.8
[0.8.7]: https://github.com/textualize/rich/compare/v0.8.6...v0.8.7
[0.8.6]: https://github.com/textualize/rich/compare/v0.8.5...v0.8.6
[0.8.5]: https://github.com/textualize/rich/compare/v0.8.4...v0.8.5
[0.8.4]: https://github.com/textualize/rich/compare/v0.8.3...v0.8.4
[0.8.3]: https://github.com/textualize/rich/compare/v0.8.2...v0.8.3
[0.8.2]: https://github.com/textualize/rich/compare/v0.8.1...v0.8.2
[0.8.1]: https://github.com/textualize/rich/compare/v0.8.0...v0.8.1
[0.8.0]: https://github.com/textualize/rich/compare/v0.7.2...v0.8.0
[0.7.2]: https://github.com/textualize/rich/compare/v0.7.1...v0.7.2
[0.7.1]: https://github.com/textualize/rich/compare/v0.7.0...v0.7.1
[0.7.0]: https://github.com/textualize/rich/compare/v0.6.0...v0.7.0
[0.6.0]: https://github.com/textualize/rich/compare/v0.5.0...v0.6.0
[0.5.0]: https://github.com/textualize/rich/compare/v0.4.1...v0.5.0
[0.4.1]: https://github.com/textualize/rich/compare/v0.4.0...v0.4.1
[0.4.0]: https://github.com/textualize/rich/compare/v0.3.3...v0.4.0
[0.3.3]: https://github.com/textualize/rich/compare/v0.3.2...v0.3.3
[0.3.2]: https://github.com/textualize/rich/compare/v0.3.1...v0.3.2
[0.3.1]: https://github.com/textualize/rich/compare/v0.3.0...v0.3.1
[0.3.0]: https://github.com/textualize/rich/compare/v0.2.0...v0.3.0<|MERGE_RESOLUTION|>--- conflicted
+++ resolved
@@ -5,13 +5,7 @@
 The format is based on [Keep a Changelog](https://keepachangelog.com/en/1.0.0/),
 and this project adheres to [Semantic Versioning](https://semver.org/spec/v2.0.0.html).
 
-<<<<<<< HEAD
-## [13.7.2]
-
-### Changed
-
-- Tree's ASCII_GUIDES and TREE_GUIDES constants promoted to class attributes
-=======
+
 ## Unreleased
 
 ### Fixed
@@ -30,12 +24,12 @@
 - Removed the empty line printed in jupyter while using `Progress` https://github.com/Textualize/rich/pull/2616
 - Running tests in environment with `FORCE_COLOR` or `NO_COLOR` environment variables
 - ansi decoder will now strip problematic private escape sequences (like `\x1b7`) https://github.com/Textualize/rich/pull/3278/
+- Tree's ASCII_GUIDES and TREE_GUIDES constants promoted to class attributes
 
 ### Added
 
 - Adds a `case_sensitive` parameter to `prompt.Prompt`. This determines if the
   response is treated as case-sensitive. Defaults to `True`.
->>>>>>> cf9f331d
 
 ## [13.7.1] - 2024-02-28
 
