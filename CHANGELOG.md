# Changelog

All notable changes to this project will be documented in this file.

The format is based on [Keep a Changelog](https://keepachangelog.com/en/1.0.0/),
and this project adheres to [Semantic Versioning](https://semver.org/spec/v2.0.0.html).

<<<<<<< HEAD

## [Unreleased]

### Added

- Added a `case_insensitive` parameter to `prompt.Prompt`. This allows the
  `choices` list to be accepted without regard to case. Defaults to `False`.
=======
## Unreleased

### Added

- Adds missing parameters to Panel.fit https://github.com/Textualize/rich/issues/3142

### Fixed

- Ensure font is correctly inherited in exported HTML https://github.com/Textualize/rich/issues/3104
>>>>>>> 7a168a27

## [13.6.0] - 2023-09-30

### Added

- Added Python 3.12 to classifiers.

## [13.5.3] - 2023-09-17

### Fixed

- Markdown table rendering issue with inline styles and links https://github.com/Textualize/rich/issues/3115
- Fix Markdown code blocks on a light background https://github.com/Textualize/rich/issues/3123

## [13.5.2] - 2023-08-01

### Fixed

- Fixed Text.expand_tabs assertion error

## [13.5.1] - 2023-07-31

### Fixed

- Fix tilde character (`~`) not included in link regex when printing to console https://github.com/Textualize/rich/issues/3057

## [13.5.0] - 2023-07-29

### Fixed

- Fixed Text.expand_tabs not expanding spans.
- Fixed TimeElapsedColumn from showing negative.
- Fix for escaping strings with a trailing backslash https://github.com/Textualize/rich/issues/2987
- Fixed exception in Markdown with partial table https://github.com/Textualize/rich/issues/3053 
- Fixed the HTML export template so that the `<html>` tag comes before the `<head>` tag https://github.com/Textualize/rich/issues/3021
- Fixed issue with custom classes overwriting `__eq__` https://github.com/Textualize/rich/issues/2875
- Fix rich.pretty.install breakage in iPython https://github.com/Textualize/rich/issues/3013

### Added

- Added Text.extend_style method.
- Added Span.extend method.

### Changed

- Text.tab_size now defaults to `None` to indicate that Console.tab_size should be used.

## [13.4.2] - 2023-06-12

### Changed

- Relaxed markdown-it-py dependency

## [13.4.1] - 2023-05-31

### Fixed

- Fixed typing extensions import in markdown https://github.com/Textualize/rich/issues/2979

## [13.4.0] - 2023-05-31

### Added

- Added support for tables in `Markdown` https://github.com/Textualize/rich/pull/2977

## [13.3.5] - 2023-04-27

### Fixed

- Fixed italic indent guides in SVG output

## [13.3.4] - 2023-04-12

### Fixed

- Fixed for `is_terminal` ignoring FORCE_COLOR https://github.com/Textualize/rich/pull/2923

## [13.3.3] - 2023-02-27

### Added

- Added Style.clear_meta_and_links

## [13.3.2] - 2023-02-04

### Fixed

- Reversed `pre` and `code` tags in base HTML format https://github.com/Textualize/rich/pull/2642
- Fix syntax error when building with nuitka https://github.com/Textualize/rich/pull/2635
- Fixed pretty printing of empty dataclass https://github.com/Textualize/rich/issues/2819
- Use `Console(stderr=True)` in `rich.traceback.install` to support io redirection.
- Fixes superfluous spaces in html output https://github.com/Textualize/rich/issues/2832
- Fixed duplicate output in Jupyter https://github.com/Textualize/rich/pulls/2804
- Filter ANSI character-encoding-change codes in `Text.from_ansi` parser
- Fixes traceback failing when a frame filename is unreadable https://github.com/Textualize/rich/issues/2821
- Fix for live update rendering console markup https://github.com/Textualize/rich/issues/2726

### Added

- Added Polish README

### Changed

- `rich.progress.track()` will now show the elapsed time after finishing the task https://github.com/Textualize/rich/pull/2659

## [13.3.1] - 2023-01-28

### Fixed

- Fixed truecolor to eight bit color conversion https://github.com/Textualize/rich/pull/2785

## [13.3.0] - 2023-01-27

### Fixed

- Fixed failing tests due to Pygments dependency https://github.com/Textualize/rich/issues/2757
- Relaxed ipywidgets https://github.com/Textualize/rich/issues/2767

### Added

- Added `encoding` parameter in `Theme.read`


## [13.2.0] - 2023-01-19

### Changed

- Switch Markdown parsing from commonmark to markdown-it-py https://github.com/Textualize/rich/pull/2439

## [13.1.0] - 2023-01-14

### Fixed

- Fixed wrong filenames in Jupyter tracebacks https://github.com/Textualize/rich/issues/2271

### Added

- Added locals_hide_dunder and locals_hide_sunder to Tracebacks, to hide double underscore and single underscore locals. https://github.com/Textualize/rich/pull/2754

### Changed

- Tracebacks will now hide double underscore names from locals by default. Set `locals_hide_dunder=False` to restore previous behaviour.

## [13.0.1] - 2023-01-06

### Fixed

- Fixed issue with Segment.split_cells for mixed single and double cell widths

## [13.0.0] - 2022-12-30

### Fixed

- Reversed `pre` and `code` tags in base HTML format https://github.com/Textualize/rich/pull/2642
- Improved detection of `attrs` library, that isn't confused by the presence of the `attr` library.
- Fixed issue with `locals_max_length` parameter not being respected in Traceback https://github.com/Textualize/rich/issues/2649
- Handling of broken `fileno` made more robust. Fixes https://github.com/Textualize/rich/issues/2645
- Fixed missing `fileno` on FileProxy

### Fixed

- Fix type of `spinner_style` argument in `Console.status` https://github.com/Textualize/rich/pull/2613.

### Changed

- Bumped minimum Python version to 3.7 https://github.com/Textualize/rich/pull/2567
- Pretty-printing of "tagged" `__repr__` results is now greedy when matching tags https://github.com/Textualize/rich/pull/2565
- `progress.track` now supports deriving total from `__length_hint__`

### Added

- Add type annotation for key_separator of pretty.Node https://github.com/Textualize/rich/issues/2625


## [12.6.0] - 2022-10-02

### Added

- Parse ANSI escape sequences in pretty repr https://github.com/Textualize/rich/pull/2470
- Add support for `FORCE_COLOR` env var https://github.com/Textualize/rich/pull/2449
- Allow a `max_depth` argument to be passed to the `install()` hook https://github.com/Textualize/rich/issues/2486
- Document using `None` as name in `__rich_repr__` for tuple positional args https://github.com/Textualize/rich/pull/2379
- Add `font_aspect_ratio` parameter in SVG export https://github.com/Textualize/rich/pull/2539/files
- Added `Table.add_section` method. https://github.com/Textualize/rich/pull/2544

### Fixed

- Handle stdout/stderr being null https://github.com/Textualize/rich/pull/2513
- Fix NO_COLOR support on legacy Windows https://github.com/Textualize/rich/pull/2458
- Fix pretty printer handling of cyclic references https://github.com/Textualize/rich/pull/2524
- Fix missing `mode` property on file wrapper breaking uploads via `requests` https://github.com/Textualize/rich/pull/2495
- Fix mismatching default value of parameter `ensure_ascii` https://github.com/Textualize/rich/pull/2538
- Remove unused height parameter in `Layout` class https://github.com/Textualize/rich/pull/2540
- Fixed exception in Syntax.__rich_measure__ for empty files

### Changed

- Removed border from code blocks in Markdown

## [12.5.2] - 2022-07-18

### Added

- Add Turkish Readme.

## [12.5.1] - 2022-07-11

### Fixed

- Fixed missing typing extensions dependency on 3.9 https://github.com/Textualize/rich/issues/2386
- Fixed Databricks Notebook is not detected as Jupyter environment. https://github.com/Textualize/rich/issues/2422

## [12.5.0] - 2022-07-11

### Added

- Environment variables `JUPYTER_COLUMNS` and `JUPYTER_LINES` to control width and height of console in Jupyter
- Markdown friendly `Box` style, `MARKDOWN`, for rendering tables ready to copy into markdown files
- `inspect` will prefix coroutine functions with `async def`
- `Style.__add__` will no longer return `NotImplemented`
- Remove rich.\_lru_cache

### Changed

- Default width of Jupyter console size is increased to 115
- Optimized Segment.divide

### Fixed

- Fix Rich clobbering cursor style on Windows https://github.com/Textualize/rich/pull/2339
- Fix text wrapping edge case https://github.com/Textualize/rich/pull/2296
- Allow exceptions that are raised while a Live is rendered to be displayed and/or processed https://github.com/Textualize/rich/pull/2305
- Fix crashes that can happen with `inspect` when docstrings contain some special control codes https://github.com/Textualize/rich/pull/2294
- Fix edges used in first row of tables when `show_header=False` https://github.com/Textualize/rich/pull/2330
- Fix interaction between `Capture` contexts and `Console(record=True)` https://github.com/Textualize/rich/pull/2343
- Fixed hash issue in Styles class https://github.com/Textualize/rich/pull/2346
- Fixed bug in `Segment.split_and_crop_lines`

## [12.4.4] - 2022-05-24

### Changed

- Added clipping per line to SVG output to avoid box characters overlapping
- Optimized SVG output

## [12.4.3] - 2022-05-23

### Changed

- Further tweaks to SVG character matrix
- Added clip rect to SVG to prevent box characters overlapping bottom of terminal

## [12.4.2] - 2022-05-23

### Fixed

- Fix for SVG on Firefox

### Changed

- Removed excess margin from SVG, tweaked cell sizes to better render block characters

## [12.4.1] - 2022-05-08

### Fixed

- Fix for default background color in SVG export https://github.com/Textualize/rich/issues/2260

### Changed

- Added a keyline around SVG terminals which is visible on dark backgrounds

### Changed

- Added a keyline around SVG terminals which is visible on dark backgrounds

## [12.4.0] - 2022-05-07

### Changed

- Rebuilt SVG export to create a simpler SVG that is more portable
- Fix render_lines crash when render height was negative https://github.com/Textualize/rich/pull/2246
- Make objects from `rich.progress.open` forward the name of the internal handle https://github.com/Textualize/rich/pull/2254

### Added

- Add `padding` to Syntax constructor https://github.com/Textualize/rich/pull/2247

## [12.3.0] - 2022-04-26

### Added

- Ability to change terminal window title https://github.com/Textualize/rich/pull/2200
- Added show_speed parameter to progress.track which will show the speed when the total is not known
- Python blocks can now opt out from being rendered in tracebacks's frames, by setting a `_rich_traceback_omit = True` in their local scope https://github.com/Textualize/rich/issues/2207

### Fixed

- Fall back to `sys.__stderr__` on POSIX systems when trying to get the terminal size (fix issues when Rich is piped to another process)
- Fixed markup escaping issue https://github.com/Textualize/rich/issues/2187
- Safari - Box appearing around SVG export https://github.com/Textualize/rich/pull/2201
- Fixed recursion error in Jupyter progress bars https://github.com/Textualize/rich/issues/2047
- Complex numbers are now identified by the highlighter https://github.com/Textualize/rich/issues/2214
- Fix crash on IDLE and forced is_terminal detection to False because IDLE can't do escape codes https://github.com/Textualize/rich/issues/2222
- Fixed missing blank line in traceback rendering https://github.com/Textualize/rich/issues/2206
- Fixed running Rich with the current working dir was deleted https://github.com/Textualize/rich/issues/2197

### Changed

- Setting `total=None` on progress is now possible, and will display pulsing animation
- Micro-optimization for Segment.divide

## [12.2.0] - 2022-04-05

### Changed

- Bumped typing-extensions minimum to 4.0.0
- Bumped minimum Python version to 3.6.3

## [12.1.0] - 2022-04-03

### Added

- Progress.open and Progress.wrap_file method to track the progress while reading from a file or file-like object https://github.com/textualize/rich/pull/1759
- SVG export functionality https://github.com/Textualize/rich/pull/2101
- Adding Indonesian translation

### Fixed

- Add missing `end` keyword argument to `Text.from_markup` https://github.com/Textualize/rich/pull/2095
- Fallback to text lexer when no lexer guessed https://github.com/Textualize/rich/pull/2133
- Fixed issue with decoding ANSI reset https://github.com/Textualize/rich/issues/2112

## [12.0.1] - 2022-03-22

### Changed

- Improve performance of cell_length https://github.com/Textualize/rich/pull/2061
- Improve performance of chop_cells https://github.com/Textualize/rich/pull/2077

### Fixed

- Fix capturing stdout on legacy Windows https://github.com/Textualize/rich/pull/2066

## [12.0.0] - 2022-03-10

### Added

- Added options to TimeRemainingColumn to render a compact time format and render elapsed time when a task is
  finished. https://github.com/Textualize/rich/pull/1992
- Added ProgressColumn `MofNCompleteColumn` to display raw `completed/total` column (similar to DownloadColumn,
  but displays values as ints, does not convert to floats or add bit/bytes units).
  https://github.com/Textualize/rich/pull/1941
- Replace Colorama with win32 renderer https://github.com/Textualize/rich/pull/1993
- Add support for namedtuples to `Pretty` https://github.com/Textualize/rich/pull/2031

### Fixed

- In Jupyter mode make the link target be set to "\_blank"
- Fix some issues with markup handling around "[" characters https://github.com/Textualize/rich/pull/1950
- Fix syntax lexer guessing.
- Fixed Pretty measure not respecting expand_all https://github.com/Textualize/rich/issues/1998
- Collapsed definitions for single-character spinners, to save memory and reduce import time.
- Fix print_json indent type in `__init__.py`
- Fix error when inspecting object defined in REPL https://github.com/Textualize/rich/pull/2037
- Fix incorrect highlighting of non-indented JSON https://github.com/Textualize/rich/pull/2038
- Fixed height reset in complex renderables https://github.com/Textualize/rich/issues/2042

### Changed

- Improved support for enum.Flag in ReprHighlighter https://github.com/Textualize/rich/pull/1920
- Tree now respects justify=None, i.e. won't pad to right https://github.com/Textualize/rich/issues/1690
- Removed rich.tabulate which was marked for deprecation
- Deprecated rich.align.AlignValues in favor of AlignMethod

## [11.2.0] - 2022-02-08

### Added

- Add support for US spelling of "gray" in ANSI color names https://github.com/Textualize/rich/issues/1890
- Added `rich.diagnose.report` to expose environment debugging logic as function https://github.com/Textualize/rich/pull/1917
- Added classmethod `Progress.get_default_columns()` to get the default list of progress bar columns https://github.com/Textualize/rich/pull/1894

### Fixed

- Fixed performance issue in measuring text

### Fixed

- Fixed test failures on PyPy3 https://github.com/Textualize/rich/pull/1904

## [11.1.0] - 2022-01-28

### Added

- Workaround for edge case of object from Faiss with no `__class__` https://github.com/Textualize/rich/issues/1838
- Add Traditional Chinese readme
- Add `Syntax.guess_lexer`, add support for more lexers (e.g. Django templates etc.) https://github.com/Textualize/rich/pull/1869
- Add `lexer` parameter to `Syntax.from_path` to allow for overrides https://github.com/Textualize/rich/pull/1873

### Fixed

- Workaround for edge case of object from Faiss with no `__class__` https://github.com/Textualize/rich/issues/1838
- Ensure `Syntax` always justifies left https://github.com/Textualize/rich/pull/1872
- Handle classes in inspect when methods=True https://github.com/Textualize/rich/pull/1874

## [11.0.0] - 2022-01-09

### Added

- Added max_depth arg to pretty printing https://github.com/Textualize/rich/issues/1585
- Added `vertical_align` to Table.add_row https://github.com/Textualize/rich/issues/1590

### Fixed

- Fixed issue with pretty repr in jupyter notebook https://github.com/Textualize/rich/issues/1717
- Fix Traceback theme defaults override user supplied styles https://github.com/Textualize/rich/issues/1786

### Changed

- **breaking** Deprecated rich.console.RenderGroup, now named rich.console.Group
- **breaking** `Syntax.__init__` parameter `lexer_name` renamed to `lexer`
- Syntax constructor accepts both str and now a pygments lexer https://github.com/Textualize/rich/pull/1748

## [10.16.2] - 2021-01-02

### Fixed

- Fixed @ not being escaped in markup

## [10.16.1] - 2021-12-15

### Fixed

- Fixed issues with overlapping tags https://github.com/textualize/rich/issues/1755

## [10.16.0] - 2021-12-12

### Fixed

- Double print of progress bar in Jupyter https://github.com/textualize/rich/issues/1737

### Added

- Added Text.markup property https://github.com/textualize/rich/issues/1751

## [10.15.2] - 2021-12-02

### Fixed

- Deadlock issue https://github.com/textualize/rich/issues/1734

## [10.15.1] - 2021-11-29

### Fixed

- Reverted thread-safety fix for Live that introduced deadlock potential

## [10.15.0] - 2021-11-28

### Added

- Added dynamic_progress.py to examples
- Added ConsoleOptions.update_height
- Fixed Padding not respecting height

### Changed

- Some optimizations for simple strings (with only single cell widths)

### Fixed

- Fixed issue with progress bar not rendering markup https://github.com/textualize/rich/issues/1721
- Fixed race condition when exiting Live https://github.com/textualize/rich/issues/1530

## [10.14.0] - 2021-11-16

### Fixed

- Fixed progress speed not updating when total doesn't change
- Fixed superfluous new line in Status https://github.com/textualize/rich/issues/1662
- Fixed Windows legacy width again
- Fixed infinite loop in set_cell_size https://github.com/textualize/rich/issues/1682

### Added

- Added file protocol to URL highlighter https://github.com/textualize/rich/issues/1681
- Added rich.protocol.rich_cast

### Changed

- Allowed `__rich__` to work recursively
- Allowed Text classes to work with sep in print https://github.com/textualize/rich/issues/1689

### Added

- Added a `rich.text.Text.from_ansi` helper method for handling pre-formatted input strings https://github.com/textualize/rich/issues/1670

## [10.13.0] - 2021-11-07

### Added

- Added json.dumps parameters to print_json https://github.com/textualize/rich/issues/1638

### Fixed

- Fixed an edge case bug when console module try to detect if they are in a tty at the end of a pytest run
- Fixed a bug where logging handler raises an exception when running with pythonw (related to https://bugs.python.org/issue13807)
- Fixed issue with TERM env vars that have more than one hyphen https://github.com/textualize/rich/issues/1640
- Fixed missing new line after progress bar when terminal is not interactive https://github.com/textualize/rich/issues/1606
- Fixed exception in IPython when disabling pprint with %pprint https://github.com/textualize/rich/issues/1646
- Fixed issue where values longer than the console width produced invalid JSON https://github.com/textualize/rich/issues/1653
- Fixes trailing comma when pretty printing dataclass with last field repr=False https://github.com/textualize/rich/issues/1599

## Changed

- Markdown codeblocks now word-wrap https://github.com/textualize/rich/issues/1515

## [10.12.0] - 2021-10-06

### Updated

- Official Py3.10 release

### Fixed

- Fixed detection of custom repr when pretty printing dataclasses

## [10.11.0] - 2021-09-24

### Added

- Added `suppress` parameter to tracebacks
- Added `max_frames` parameter to tracebacks

## [10.10.0] - 2021-09-18

### Added

- Added stdin support to `rich.json`

### Fixed

- Fixed pretty printing of objects with fo magic with **getattr** https://github.com/textualize/rich/issues/1492

## [10.9.0] - 2021-08-29

### Added

- Added data parameter to print_json method / function
- Added an --indent parameter to python -m rich.json

### Changed

- Changed default indent of JSON to 2 (down from 4)
- Changed highlighting of JSON keys to new style (bold blue)

## [10.8.0] - 2021-08-28

### Added

- Added Panel.subtitle
- Added Panel.subtitle_align
- Added rich.json.JSON
- Added rich.print_json and Console.print_json

### Fixed

- Fixed a bug where calling `rich.reconfigure` within a `pytest_configure` hook would lead to a crash
- Fixed highlight not being passed through options https://github.com/textualize/rich/issues/1404

## [10.7.0] - 2021-08-05

### Added

- Added Text.apply_meta
- Added meta argument to Text.assemble
- Added Style.from_meta
- Added Style.on
- Added Text.on

### Changed

- Changed `RenderGroup` to `Group` and `render_group` to `group` (old names remain for compatibility but will be deprecated in the future)
- Changed `rich.repr.RichReprResult` to `rich.repr.Result` (old names remain for compatibility but will be deprecated in the future)
- Changed meta serialization to use pickle rather than marshal to permit callables

## [10.6.0] - 2021-07-12

### Deprecated

- Added deprecation warning for tabulate_mapping which will be removed in v11.0.0

### Added

- Added precision argument to filesize.decimal
- Added separator argument to filesize.decimal
- Added \_rich_traceback_guard to Traceback
- Added emoji_variant to Console
- Added -emoji and -text variant selectors to emoji code

### Fixed

- Fixed issue with adjoining color tags https://github.com/textualize/rich/issues/1334

### Changed

- Changed Console.size to use unproxied stdin and stdout

## [10.5.0] - 2021-07-05

### Fixed

- Fixed Pandas objects not pretty printing https://github.com/textualize/rich/issues/1305
- Fixed https://github.com/textualize/rich/issues/1256
- Fixed typing with rich.repr.auto decorator
- Fixed repr error formatting https://github.com/textualize/rich/issues/1326

### Added

- Added new_line_start argument to Console.print
- Added Segment.divide method
- Added Segment.split_cells method
- Added segment.SegmentLines class

## [10.4.0] - 2021-06-18

### Added

- Added Style.meta
- Added rich.repr.auto decorator

### Fixed

- Fixed error pretty printing classes with special **rich_repr** method

## [10.3.0] - 2021-06-09

### Added

- Added Console.size setter
- Added Console.width setter
- Added Console.height setter
- Added angular style Rich reprs
- Added an IPython extension. Load via `%load_ext rich`

### Changed

- Changed the logic for retrieving the calling frame in console logs to a faster one for the Python implementations that support it.

## [10.2.2] - 2021-05-19

### Fixed

- Fixed status not rendering console markup https://github.com/textualize/rich/issues/1244

## [10.2.1] - 2021-05-17

### Fixed

- Fixed panel in Markdown exploding https://github.com/textualize/rich/issues/1234

## [10.2.0] - 2021-05-12

### Added

- Added syntax for call, i.e. "Foo(bar)"
- Added Console.measure as a convenient alias for Measurement.get
- Added support for pretty printing attrs objects
- Added mappingproxy to pretty print
- Added UserDict and UserList support to pretty printer

### Changed

- Changed colorama init to set strip=False
- Changed highlighter for False, True, None to not match in the middle of a word. i.e. NoneType is no longer highlighted as None

### Fixed

- Fixed initial blank lines removed from Syntax https://github.com/textualize/rich/issues/1214

## [10.1.0] - 2021-04-03

### Fixed

- Fixed support for jupyter qtconsole and similar Jupyter environments

## [10.0.1] - 2021-03-30

### Fixed

- Fixed race condition that duplicated lines in progress https://github.com/textualize/rich/issues/1144

## [10.0.0] - 2021-03-27

### Changed

- Made pydoc import lazy as at least one use found it slow to import https://github.com/textualize/rich/issues/1104
- Modified string highlighting to not match in the middle of a word, so that apostrophes are not considered strings
- New way of encoding control codes in Segment
- New signature for Control class
- Changed Layout.split to use new Splitter class
- Improved layout.tree
- Changed default theme color for repr.number to cyan
- `__rich_measure__` signature changed to accept ConsoleOptions rather than max_width
- `text` parameter to rich.spinner.Spinner changed to RenderableType

### Added

- Added `__rich_repr__` protocol method to Pretty
- Added rich.region.Region
- Added ConsoleOptions.update_dimensions
- Added rich.console.ScreenUpdate
- Added Console.is_alt_screen
- Added Control.segment, Control.bell, Control.home, Control.move_to, Control.clear, Control.show_cursor, Control.alt_screen
- Added Console.update_screen and Console.update_screen_lines
- Added Layout.add_split, Layout.split_column, Layout.split_row, layout.refresh
- Added new Rich repr protocol `__rich_repr__`

### Fixed

- Fixed table style taking precedence over row style https://github.com/textualize/rich/issues/1129
- Fixed incorrect measurement of Text with new lines and whitespace https://github.com/textualize/rich/issues/1133
- Made type annotations consistent for various `total` keyword arguments in `rich.progress` and rich.`progress_bar`
- Disabled Progress no longer displays itself when starting https://github.com/textualize/rich/pull/1125
- Animations no longer reset when updating rich.status.Status

## [9.13.0] - 2021-03-06

### Added

- Pretty printer now supports dataclasses

### Fixed

- Fixed Syntax background https://github.com/textualize/rich/issues/1088
- Fix for double tracebacks when no formatter https://github.com/textualize/rich/issues/1079

### Changed

- Added ws and wss to url highlighter

## [9.12.4] - 2021-03-01

### Fixed

- Fixed custom formatters with rich tracebacks in RichHandler https://github.com/textualize/rich/issues/1079

### Changed

- Allow highly compressed table cells to go to 0 width
- Optimization to remove empty styles in various places

## [9.12.3] - 2021-02-28

### Changed

- Optimized Padding

## [9.12.2] - 2021-02-27

### Added

- Added ConsoleOptions.copy

### Changed

- Optimized ConsoleOptions.update

## [9.12.1] - 2021-02-27

### Fixed

- Fixed deadlock in Progress https://github.com/textualize/rich/issues/1061

### Added

- Added Task.finished_speed

### Changed

- Froze TransferSpeedColumn speed when task is finished
- Added SIGINT handler to downloader.py example
- Optimization for large tables

## [9.12.0] - 2021-02-24

### Fixed

- Fixed issue with Syntax and missing lines in Layout https://github.com/textualize/rich/issues/1050
- Fixed issue with nested markdown elements https://github.com/textualize/rich/issues/1036
- Fixed new lines not invoking render hooks https://github.com/textualize/rich/issues/1052
- Fixed Align setting height to child https://github.com/textualize/rich/issues/1057

### Changed

- Printing a table with no columns now result in a blank line https://github.com/textualize/rich/issues/1044

### Added

- Added height to Panel

## [9.11.1] - 2021-02-20

### Fixed

- Fixed table with expand=False not expanding when justify="center"
- Fixed single renderable in Layout not respecting height
- Fixed COLUMNS and LINES env var https://github.com/textualize/rich/issues/1019
- Layout now respects minimum_size when fixes sizes are greater than available space
- HTML export now changes link underline score to match terminal https://github.com/textualize/rich/issues/1009

### Changed

- python -m rich.markdown and rich.syntax show usage with no file

### Added

- Added height parameter to Layout
- Added python -m rich.segment

## [9.11.0] - 2021-02-15

### Fixed

- Fixed error message for tracebacks with broken `__str__` https://github.com/textualize/rich/issues/980
- Fixed markup edge case https://github.com/textualize/rich/issues/987

### Added

- Added cheeky sponsorship request to test card
- Added `quiet` argument to Console constructor
- Added support for a callback function to format timestamps (allows presentation of milliseconds)
- Added Console.set_alt_screen and Console.screen
- Added height to ConsoleOptions
- Added `vertical` parameter to Align
- Added Layout class

### Changed

- Pretty.overflow now defaults to None
- Panel now respects options.height
- Traceback lexer defaults to Python if no extension on source
- Added ConsoleDimensions size attribute to ConsoleOptions so that size can't change mid-render

## [9.10.0] - 2021-01-27

### Changed

- Some optimizations for Text
- Further optimized Tracebacks by not tokenizing code more that necessary
- Table Column.header_style and Column.footer_style are now added to Table header/footer style

## [9.9.0] - 2021-01-23

### Changed

- Extended Windows palette to 16 colors
- Modified windows palette to Windows 10 colors
- Change regex for attrib_name to be more performant
- Optimized traceback generation

### Fixed

- Fix double line tree guides on Windows
- Fixed Tracebacks ignoring initial blank lines
- Partial fix for tracebacks not finding source after chdir
- Fixed error message when code in tracebacks doesn't have an extension https://github.com/textualize/rich/issues/996

### Added

- Added post_style argument to Segment.apply_style

## [9.8.2] - 2021-01-15

### Fixed

- Fixed deadlock in live https://github.com/textualize/rich/issues/927

## [9.8.1] - 2021-01-13

### Fixed

- Fixed rich.inspect failing with attributes that claim to be callable but aren't https://github.com/textualize/rich/issues/916

## [9.8.0] - 2021-01-11

### Added

- Added **rich_measure** for tree
- Added rich.align.VerticalCenter

### Changed

- The `style` argument on Align now applies to background only
- Changed display of progress bars in no_color mode for clarity
- Console property `size` will fall back to getting the terminal size of stdout it stdin fails, this allows size to be correctly determined when piping

### Fixed

- Fixed panel cropping when shrunk too bar
- Allow passing markdown over STDIN when using `python -m rich.markdown`
- Fix printing MagicMock.mock_calls https://github.com/textualize/rich/issues/903

## [9.7.0] - 2021-01-09

### Added

- Added rich.tree
- Added no_color argument to Console

## [9.6.2] - 2021-01-07

### Fixed

- Fixed markup escaping edge case https://github.com/textualize/rich/issues/878
- Double tag escape, i.e. `"\\[foo]"` results in a backslash plus `[foo]` tag
- Fixed header_style not applying to headers in positional args https://github.com/textualize/rich/issues/953

## [9.6.1] - 2020-12-31

### Fixed

- Fixed encoding error on Windows when loading code for Tracebacks

## [9.6.0] - 2020-12-30

### Changed

- MarkupError exception raise from None to omit internal exception
- Factored out RichHandler.render and RichHandler.render_message for easier extending
- Display pretty printed value in rich.inspect

### Added

- Added Progress.TimeElapsedColumn
- Added IPython support to pretty.install

### Fixed

- Fixed display of locals in Traceback for stdin

## [9.5.1] - 2020-12-19

### Fixed

- Fixed terminal size detection on Windows https://github.com/textualize/rich/issues/836
- Fixed hex number highlighting

## [9.5.0] - 2020-12-18

### Changed

- If file is not specified on Console then the Console.file will return the current sys.stdout. Prior to 9.5.0 sys.stdout was cached on the Console, which could break code that wrapped sys.stdout after the Console was constructed.
- Changed `Color.__str__` to not include ansi codes
- Changed Console.size to get the terminal dimensions via sys.stdin. This means that if you set file to be an io.StringIO file then the width will be set to the current terminal dimensions and not a default of 80.

### Added

- Added stderr parameter to Console
- Added rich.reconfigure
- Added `Color.__rich__`
- Added Console.soft_wrap
- Added Console.style parameter
- Added Table.highlight parameter to enable highlighting of cells
- Added Panel.highlight parameter to enable highlighting of panel title
- Added highlight to ConsoleOptions

### Fixed

- Fixed double output in rich.live https://github.com/textualize/rich/issues/485
- Fixed Console.out highlighting not reflecting defaults https://github.com/textualize/rich/issues/827
- FileProxy now raises TypeError for empty non-str arguments https://github.com/textualize/rich/issues/828

## [9.4.0] - 2020-12-12

### Added

- Added rich.live https://github.com/textualize/rich/pull/382
- Added align parameter to Rule and Console.rule
- Added rich.Status class and Console.status
- Added getitem to Text
- Added style parameter to Console.log
- Added rich.diagnose command

### Changed

- Table.add_row style argument now applies to entire line and not just cells
- Added end_section parameter to Table.add_row to force a line underneath row

## Fixed

- Fixed suppressed traceback context https://github.com/textualize/rich/issues/468

## [9.3.0] - 2020-12-1

### Added

- Added get_datetime parameter to Console, to allow for repeatable tests
- Added get_time parameter to Console
- Added rich.abc.RichRenderable
- Added expand_all to rich.pretty.install()
- Added locals_max_length, and locals_max_string to Traceback and logging.RichHandler
- Set defaults of max_length and max_string for Traceback to 10 and 80
- Added disable argument to Progress

### Changed

- Reformatted test card (python -m rich)

### Fixed

- Fixed redirecting of stderr in Progress
- Fixed broken expanded tuple of one https://github.com/textualize/rich/issues/445
- Fixed traceback message with `from` exceptions
- Fixed justify argument not working in console.log https://github.com/textualize/rich/issues/460

## [9.2.0] - 2020-11-08

### Added

- Added tracebacks_show_locals parameter to RichHandler
- Added max_string to Pretty
- Added rich.ansi.AnsiDecoder
- Added decoding of ansi codes to captured stdout in Progress
- Added expand_all to rich.pretty.pprint

### Changed

- Applied dim=True to indent guide styles
- Factored out RichHandler.get_style_and_level to allow for overriding in subclasses
- Hid progress bars from html export
- rich.pretty.pprint now soft wraps

## [9.1.0] - 2020-10-23

### Added

- Added Text.with_indentation_guide
- Added Text.detect_indentation
- Added Pretty.indent_guides
- Added Syntax.indent_guides
- Added indent_guides parameter on pretty.install
- Added rich.pretty.pprint
- Added max_length to Pretty

### Changed

- Enabled indent guides on Tracebacks

### Fixed

- Fixed negative time remaining in Progress bars https://github.com/textualize/rich/issues/378

## [9.0.1] - 2020-10-19

### Fixed

- Fixed broken ANSI codes in input on windows legacy https://github.com/textualize/rich/issues/393

## [9.0.0] - 2020-10-18

### Fixed

- Progress download column now displays decimal units

### Added

- Support for Python 3.9
- Added legacy_windows to ConsoleOptions
- Added ascii_only to ConsoleOptions
- Added box.SQUARE_DOUBLE_HEAD
- Added highlighting of EUI-48 and EUI-64 (MAC addresses)
- Added Console.pager
- Added Console.out
- Added binary_units in progress download column
- Added Progress.reset
- Added Style.background_style property
- Added Bar renderable https://github.com/textualize/rich/pull/361
- Added Table.min_width
- Added table.Column.min_width and table.Column.max_width, and same to Table.add_column

### Changed

- Dropped box.get_safe_box function in favor of Box.substitute
- Changed default padding in Panel from 0 to (0, 1) https://github.com/textualize/rich/issues/385
- Table with row_styles will extend background color between cells if the box has no vertical dividerhttps://github.com/textualize/rich/issues/383
- Changed default of fit kwarg in render_group() from False to True
- Renamed rich.bar to rich.progress_bar, and Bar class to ProgressBar, rich.bar is now the new solid bar class

### Fixed

- Fixed typo in `Style.transparent_background` method name.

## [8.0.0] - 2020-10-03

### Added

- Added Console.bell method
- Added Set to types that Console.print will automatically pretty print
- Added show_locals to Traceback
- Added theme stack mechanism, see Console.push_theme and Console.pop_theme

### Changed

- Changed Style.empty to Style.null to better reflect what it does
- Optimized combining styles involving a null style
- Change error messages in Style.parse to read better

### Fixed

- Fixed Table.\_\_rich_measure\_\_
- Fixed incorrect calculation of fixed width columns

## [7.1.0] - 2020-09-26

### Added

- Added Console.begin_capture, Console.end_capture and Console.capture
- Added Table.title_justify and Table.caption_justify https://github.com/textualize/rich/issues/301

### Changed

- Improved formatting of exceptions
- Enabled Rich exceptions in logging https://github.com/taliraj
- UTF-8 encoding is now mentioned in HTML head section

### Removed

- Removed line_numbers argument from traceback.install, which was undocumented and did nothing

## [7.0.0] - 2020-09-18

### Added

- New ansi_dark and ansi_light themes
- Added Text.append_tokens for fast appending of string + Style pairs
- Added Text.remove_suffix
- Added Text.append_tokens

### Changed

- Text.tabs_to_spaces was renamed to Text.expand_tabs, which works in place rather than returning a new instance
- Renamed Column.index to Column.\_index
- Optimized Style.combine and Style.chain
- Optimized text rendering by fixing internal cache mechanism
- Optimized hash generation for Styles

## [6.2.0] - 2020-09-13

### Added

- Added inline code highlighting to Markdown

## [6.1.2] - 2020-09-11

### Added

- Added ipv4 and ipv6 to ReprHighlighter

### Changed

- The `#` sign is included in url highlighting

### Fixed

- Fixed force-color switch in rich.syntax and rich.markdown commands

## [6.1.1] - 2020-09-07

### Changed

- Restored "def" in inspect signature

## [6.1.0] - 2020-09-07

### Added

- New inspect module
- Added os.\_Environ to pretty print

### Fixed

- Prevented recursive renderables from getting stuck

## Changed

- force_terminal and force_jupyter can now be used to force the disabled state, or left as None to auto-detect.
- Panel now expands to fit title if supplied

## [6.0.0] - 2020-08-25

### Fixed

- Fixed use of `__rich__` cast

### Changed

- New algorithm to pretty print which fits more on a line if possible
- Deprecated `character` parameter in Rule and Console.rule, in favor of `characters`
- Optimized Syntax.from_path to avoid searching all lexers, which also speeds up tracebacks

### Added

- Added soft_wrap flag to Console.print

## [5.2.1] - 2020-08-19

### Fixed

- Fixed underscore with display hook https://github.com/textualize/rich/issues/235

## [5.2.0] - 2020-08-14

### Changed

- Added crop argument to Console.print
- Added "ignore" overflow method
- Added multiple characters per rule @hedythedev https://github.com/textualize/rich/pull/207

## [5.1.2] - 2020-08-10

### Fixed

- Further optimized pretty printing ~5X.

## [5.1.1] - 2020-08-09

### Fixed

- Optimized pretty printing ~3X faster

## [5.1.0] - 2020-08-08

### Added

- Added Text.cell_len
- Added helpful message regarding unicode decoding errors https://github.com/textualize/rich/issues/212
- Added display hook with pretty.install()

### Fixed

- Fixed deprecation warnings re backslash https://github.com/textualize/rich/issues/210
- Fixed repr highlighting of scientific notation, e.g. 1e100

### Changed

- Implemented pretty printing, and removed pprintpp from dependencies
- Optimized Text.join

## [5.0.0] - 2020-08-02

### Changed

- Change to console markup syntax to not parse Python structures as markup, i.e. `[1,2,3]` is treated as a literal, not a tag.
- Standard color numbers syntax has changed to `"color(<number>)"` so that `[5]` (for example) is considered a literal.
- Markup escape method has changed from double brackets to preceding with a backslash, so `foo[[]]` would be `foo\[bar]`

## [4.2.2] - 2020-07-30

### Changed

- Added thread to automatically call update() in progress.track(). Replacing previous adaptive algorithm.
- Second attempt at working around https://bugs.python.org/issue37871

## [4.2.1] - 2020-07-29

### Added

- Added show_time and show_level parameters to RichHandler https://github.com/textualize/rich/pull/182

### Fixed

- Fixed progress.track iterator exiting early https://github.com/textualize/rich/issues/189
- Added workaround for Python bug https://bugs.python.org/issue37871, fixing https://github.com/textualize/rich/issues/186

### Changed

- Set overflow=fold for log messages https://github.com/textualize/rich/issues/190

## [4.2.0] - 2020-07-27

### Fixed

- Fixed missing new lines https://github.com/textualize/rich/issues/178
- Fixed Progress.track https://github.com/textualize/rich/issues/184
- Remove control codes from exported text https://github.com/textualize/rich/issues/181
- Implemented auto-detection and color rendition of 16-color mode

## [4.1.0] - 2020-07-26

### Changed

- Optimized progress.track for very quick iterations
- Force default size of 80x25 if get_terminal_size reports size of 0,0

## [4.0.0] - 2020-07-23

Major version bump for a breaking change to `Text.stylize signature`, which corrects a minor but irritating API wart. The style now comes first and the `start` and `end` offsets default to the entire text. This allows for `text.stylize_all(style)` to be replaced with `text.stylize(style)`. The `start` and `end` offsets now support negative indexing, so `text.stylize("bold", -1)` makes the last character bold.

### Added

- Added markup switch to RichHandler https://github.com/textualize/rich/issues/171

### Changed

- Change signature of Text.stylize to accept style first
- Remove Text.stylize_all which is no longer necessary

### Fixed

- Fixed rendering of Confirm prompt https://github.com/textualize/rich/issues/170

## [3.4.1] - 2020-07-22

### Fixed

- Fixed incorrect default of expand in Table.grid

## [3.4.0] - 2020-07-22

### Added

- Added stream parameter to Console.input
- Added password parameter to Console.input
- Added description parameter to Progress.update
- Added rich.prompt
- Added detecting 'dumb' terminals
- Added Text.styled alternative constructor

### Fixes

- Fixed progress bars so that they are readable when color is disabled

## [3.3.2] - 2020-07-14

### Changed

- Optimized Text.pad

### Added

- Added rich.scope
- Change log_locals to use scope.render_scope
- Added title parameter to Columns

## [3.3.1] - 2020-07-13

### Added

- box.ASCII_DOUBLE_HEAD

### Changed

- Removed replace of -- --- ... from Markdown, as it made it impossible to include CLI info

## [3.3.0] - 2020-07-12

### Added

- Added title and title_align options to Panel
- Added pad and width parameters to Align
- Added end parameter to Rule
- Added Text.pad and Text.align methods
- Added leading parameter to Table

## [3.2.0] - 2020-07-10

### Added

- Added Align.left Align.center Align.right shortcuts
- Added Panel.fit shortcut
- Added align parameter to Columns

### Fixed

- Align class now pads to the right, like Text
- ipywidgets added as an optional dependency
- Issue with Panel and background color
- Fixed missing `__bool__` on Segment

### Changed

- Added `border_style` argument to Panel (note, `style` now applies to interior of the panel)

## [3.1.0] - 2020-07-09

### Changed

- Progress bars now work in Jupyter

## Added

- Added refresh_per_second to progress.track
- Added styles to BarColumn and progress.track

## [3.0.5] - 2020-07-07

### Fixed

- Fixed Windows version number require for truecolor

## [3.0.4] - 2020-07-07

### Changed

- More precise detection of Windows console https://github.com/textualize/rich/issues/140

## [3.0.3] - 2020-07-03

### Fixed

- Fixed edge case with wrapped and overflowed text

### Changed

- New algorithm for compressing table that priorities smaller columns

### Added

- Added safe_box parameter to Console constructor

## [3.0.2] - 2020-07-02

### Added

- Added rich.styled.Styled class to apply styles to renderable
- Table.add_row now has an optional style parameter
- Added table_movie.py to examples

### Changed

- Modified box options to use half line characters at edges
- Non no_wrap columns will now shrink below minimum width if table is compressed

## [3.0.1] - 2020-06-30

### Added

- Added box.ASCII2
- Added markup argument to logging extra

### Changed

- Setting a non-None width now implies expand=True

## [3.0.0] - 2020-06-28

### Changed

- Enabled supported box chars for legacy Windows, and introduce `safe_box` flag
- Disable hyperlinks on legacy Windows
- Constructors for Rule and Panel now have keyword only arguments (reason for major version bump)
- Table.add_colum added keyword only arguments

### Fixed

- Fixed Table measure

## [2.3.1] - 2020-06-26

### Fixed

- Disabled legacy_windows if jupyter is detected https://github.com/textualize/rich/issues/125

## [2.3.0] - 2020-06-26

### Fixed

- Fixed highlighting of paths / filenames
- Corrected docs for RichHandler which erroneously said default console writes to stderr

### Changed

- Allowed `style` parameter for `highlight_regex` to be a callable that returns a style

### Added

- Added optional highlighter parameter to RichHandler

## [2.2.6] - 2020-06-24

### Changed

- Store a "link id" on Style instance, so links containing different styles are highlighted together. (https://github.com/textualize/rich/pull/123)

## [2.2.5] - 2020-06-23

### Fixed

- Fixed justify of tables (https://github.com/textualize/rich/issues/117)

## [2.2.4] - 2020-06-21

### Added

- Added enable_link_path to RichHandler
- Added legacy_windows switch to Console constructor

## [2.2.3] - 2020-06-15

### Fixed

- Fixed console.log hyperlink not containing full path

### Changed

- Used random number for hyperlink id

## [2.2.2] - 2020-06-14

### Changed

- Exposed RichHandler highlighter as a class var

## [2.2.1] - 2020-06-14

### Changed

- Linked path in log render to file

## [2.2.0] - 2020-06-14

### Added

- Added redirect_stdout and redirect_stderr to Progress

### Changed

- printing to console with an active Progress doesn't break visuals

## [2.1.0] - 2020-06-11

### Added

- Added 'transient' option to Progress

### Changed

- Truncated overly long text in Rule with ellipsis overflow

## [2.0.1] - 2020-06-10

### Added

- Added expand option to Padding

### Changed

- Some minor optimizations in Text

### Fixed

- Fixed broken rule with CJK text

## [2.0.0] - 2020-06-06

### Added

- Added overflow methods
- Added no_wrap option to print()
- Added width option to print
- Improved handling of compressed tables

### Fixed

- Fixed erroneous space at end of log
- Fixed erroneous space at end of progress bar

### Changed

- Renamed \_ratio.ratio_divide to \_ratio.ratio_distribute
- Renamed JustifyValues to JustifyMethod (backwards incompatible)
- Optimized \_trim_spans
- Enforced keyword args in Console / Text interfaces (backwards incompatible)
- Return self from text.append

## [1.3.1] - 2020-06-01

### Changed

- Changed defaults of Table.grid
- Polished listdir.py example

### Added

- Added width argument to Columns

### Fixed

- Fixed for `columns_first` argument in Columns
- Fixed incorrect padding in columns with fixed width

## [1.3.0] - 2020-05-31

### Added

- Added rich.get_console() function to get global console instance.
- Added Columns class

### Changed

- Updated `markdown.Heading.create()` to work with subclassing.
- Console now transparently works with Jupyter

### Fixed

- Fixed issue with broken table with show_edge=False and a non-None box arg

## [1.2.3] - 2020-05-24

### Added

- Added `padding` parameter to Panel
- Added 'indeterminate' state when progress bars aren't started

### Fixed

- Fixed Progress deadlock https://github.com/textualize/rich/issues/90

### Changed

- Auto-detect "truecolor" color system when in Windows Terminal

## [1.2.2] - 2020-05-22

### Fixed

- Issue with right aligned wrapped text adding extra spaces

## [1.2.1] - 2020-05-22

### Fixed

- Issue with sum and Style

## [1.2.0] - 2020-05-22

### Added

- Support for double underline, framed, encircled, and overlined attributes

### Changed

- Optimized Style
- Changed methods `__console__` to `__rich_console__`, and `__measure__` to `__rich_measure__`

## [1.1.9] - 2020-05-20

### Fixed

- Exception when BarColumn.bar_width == None

## [1.1.8] - 2020-05-20

### Changed

- Optimizations for Segment, Console and Table

### Added

- Added Console.clear method
- Added exporting of links to HTML

## [1.1.7] - 2020-05-19

### Added

- Added collapse_padding option to Table.

### Changed

- Some style attributes may be abbreviated (b for bold, i for italic etc). Previously abbreviations worked in console markup but only one at a time, i.e. "[b]Hello[/]" but not "[b i]Hello[/]" -- now they work everywhere.
- Renamed 'text' property on Text to 'plain'. i.e. text.plain returns a string version of the Text instance.

### Fixed

- Fixed zero division if total is 0 in progress bar

## [1.1.6] - 2020-05-17

### Added

- Added rich.align.Align class
- Added justify argument to Console.print and console.log

## [1.1.5] - 2020-05-15

### Changed

- Changed progress bars to write to stdout on terminal and hide on non-terminal

## [1.1.4] - 2020-05-15

### Fixed

- Fixed incorrect file and link in progress.log
- Fixes for legacy windows: Bar, Panel, and Rule now use ASCII characters
- show_cursor is now a no-op on legacy windows

### Added

- Added Console.input

### Changed

- Disable progress bars when not writing to a terminal

## [1.1.3] - 2020-05-14

### Fixed

- Issue with progress of one line`

## [1.1.2] - 2020-05-14

### Added

- Added -p switch to python -m rich.markdown to page output
- Added Console.control to output control codes

### Changed

- Changed Console log_time_format to no longer require a space at the end
- Added print and log to Progress to render terminal output when progress is active

## [1.1.1] - 2020-05-12

### Changed

- Stripped cursor moving control codes from text

## [1.1.0] - 2020-05-10

### Added

- Added hyperlinks to Style and markup
- Added justify and code theme switches to markdown command

## [1.0.3] - 2020-05-08

### Added

- Added `python -m rich.syntax` command

## [1.0.2] - 2020-05-08

### Fixed

- Issue with Windows legacy support https://github.com/textualize/rich/issues/59

## [1.0.1] - 2020-05-08

### Changed

- Applied console markup after highlighting
- Documented highlighting
- Changed Markup parser to handle overlapping styles
- Relaxed dependency on colorama
- Allowed Theme to accept values as style definitions (str) as well as Style instances
- Added a panel to emphasize code in Markdown

### Added

- Added markup.escape
- Added `python -m rich.theme` command
- Added `python -m rich.markdown` command
- Added rendering of images in Readme (links only)

### Fixed

- Fixed Text.assemble not working with strings https://github.com/textualize/rich/issues/57
- Fixed table when column widths must be compressed to fit

## [1.0.0] - 2020-05-03

### Changed

- Improvements to repr highlighter to highlight URLs

## [0.8.13] - 2020-04-28

### Fixed

- Fixed incorrect markdown rendering for quotes and changed style

## [0.8.12] - 2020-04-21

### Fixed

- Removed debug print from rich.progress

## [0.8.11] - 2020-04-14

### Added

- Added Table.show_lines to render lines between rows

### Changed

- Added markup escape with double square brackets

## [0.8.10] - 2020-04-12

### Fixed

- Fix row_styles applying to header

## [0.8.9] - 2020-04-12

### Changed

- Added force_terminal option to `Console.__init__`

### Added

- Added Table.row_styles to enable zebra striping.

## [0.8.8] - 2020-03-31

### Fixed

- Fixed background in Syntax

## [0.8.7] - 2020-03-31

### Fixed

- Broken wrapping of long lines
- Fixed wrapping in Syntax

### Changed

- Added word_wrap option to Syntax, which defaults to False.
- Added word_wrap option to Traceback.

## [0.8.6] - 2020-03-29

### Added

- Experimental Jupyter notebook support: from rich.jupyter import print

## [0.8.5] - 2020-03-29

### Changed

- Smarter number parsing regex for repr highlighter

### Added

- uuid highlighter for repr

## [0.8.4] - 2020-03-28

### Added

- Added 'test card', run python -m rich

### Changed

- Detected windows terminal, defaulting to colorama support

### Fixed

- Fixed table scaling issue

## [0.8.3] - 2020-03-27

### Fixed

- CJK right align

## [0.8.2] - 2020-03-27

### Changed

- Fixed issue with 0 speed resulting in zero division error
- Changed signature of Progress.update
- Made calling start() a second time a no-op

## [0.8.1] - 2020-03-22

### Added

- Added progress.DownloadColumn

## [0.8.0] - 2020-03-17

### Added

- CJK support
- Console level highlight flag
- Added encoding argument to Syntax.from_path

### Changed

- Dropped support for Windows command prompt (try https://www.microsoft.com/en-gb/p/windows-terminal-preview/)
- Added task_id to Progress.track

## [0.7.2] - 2020-03-15

### Fixed

- KeyError for missing pygments style

## [0.7.1] - 2020-03-13

### Fixed

- Issue with control codes being used in length calculation

### Changed

- Remove current_style concept, which wasn't really used and was problematic for concurrency

## [0.7.0] - 2020-03-12

### Changed

- Added width option to Panel
- Change special method `__render_width__` to `__measure__`
- Dropped the "markdown style" syntax in console markup
- Optimized style rendering

### Added

- Added Console.show_cursor method
- Added Progress bars

### Fixed

- Fixed wrapping when a single word was too large to fit in a line

## [0.6.0] - 2020-03-03

### Added

- Added tab_size to Console and Text
- Added protocol.is_renderable for runtime check
- Added emoji switch to Console
- Added inherit boolean to Theme
- Made Console thread safe, with a thread local buffer

### Changed

- Console.markup attribute now effects Table
- SeparatedConsoleRenderable and RichCast types

### Fixed

- Fixed tabs breaking rendering by converting to spaces

## [0.5.0] - 2020-02-23

### Changed

- Replaced `__console_str__` with `__rich__`

## [0.4.1] - 2020-02-22

### Fixed

- Readme links in PyPI

## [0.4.0] - 2020-02-22

### Added

- Added Traceback rendering and handler
- Added rich.constrain
- Added rich.rule

### Fixed

- Fixed unnecessary padding

## [0.3.3] - 2020-02-04

### Fixed

- Fixed Windows color support
- Fixed line width on windows issue (https://github.com/textualize/rich/issues/7)
- Fixed Pretty print on Windows

## [0.3.2] - 2020-01-26

### Added

- Added rich.logging

## [0.3.1] - 2020-01-22

### Added

- Added colorama for Windows support

## [0.3.0] - 2020-01-19

### Added

- First official release, API still to be stabilized

[13.6.0]: https://github.com/textualize/rich/compare/v13.5.3...v13.6.0
[13.5.3]: https://github.com/textualize/rich/compare/v13.5.2...v13.5.3
[13.5.2]: https://github.com/textualize/rich/compare/v13.5.1...v13.5.2
[13.5.1]: https://github.com/textualize/rich/compare/v13.5.0...v13.5.1
[13.5.0]: https://github.com/textualize/rich/compare/v13.4.2...v13.5.0 
[13.4.2]: https://github.com/textualize/rich/compare/v13.4.1...v13.4.2  
[13.4.1]: https://github.com/textualize/rich/compare/v13.4.0...v13.4.1  
[13.4.0]: https://github.com/textualize/rich/compare/v13.3.5...v13.4.0  
[13.3.5]: https://github.com/textualize/rich/compare/v13.3.4...v13.3.5
[13.3.4]: https://github.com/textualize/rich/compare/v13.3.3...v13.3.4
[13.3.3]: https://github.com/textualize/rich/compare/v13.3.2...v13.3.3
[13.3.2]: https://github.com/textualize/rich/compare/v13.3.1...v13.3.2
[13.3.1]: https://github.com/textualize/rich/compare/v13.3.0...v13.3.1
[13.3.0]: https://github.com/textualize/rich/compare/v13.2.0...v13.3.0
[13.2.0]: https://github.com/textualize/rich/compare/v13.1.0...v13.2.0
[13.1.0]: https://github.com/textualize/rich/compare/v13.0.1...v13.1.0
[13.0.1]: https://github.com/textualize/rich/compare/v13.0.0...v13.0.1
[13.0.0]: https://github.com/textualize/rich/compare/v12.6.0...v13.0.0
[12.6.0]: https://github.com/textualize/rich/compare/v12.5.2...v12.6.0
[12.5.2]: https://github.com/textualize/rich/compare/v12.5.1...v12.5.2
[12.5.1]: https://github.com/textualize/rich/compare/v12.5.0...v12.5.1
[12.5.0]: https://github.com/textualize/rich/compare/v12.4.4...v12.5.0
[12.4.4]: https://github.com/textualize/rich/compare/v12.4.3...v12.4.4
[12.4.3]: https://github.com/textualize/rich/compare/v12.4.2...v12.4.3
[12.4.2]: https://github.com/textualize/rich/compare/v12.4.1...v12.4.2
[12.4.1]: https://github.com/textualize/rich/compare/v12.4.0...v12.4.1
[12.4.0]: https://github.com/textualize/rich/compare/v12.3.0...v12.4.0
[12.3.0]: https://github.com/textualize/rich/compare/v12.2.0...v12.3.0
[12.2.0]: https://github.com/textualize/rich/compare/v12.1.0...v12.2.0
[12.1.0]: https://github.com/textualize/rich/compare/v12.0.1...v12.1.0
[12.0.1]: https://github.com/textualize/rich/compare/v12.0.0...v12.0.1
[12.0.0]: https://github.com/textualize/rich/compare/v11.2.0...v12.0.0
[11.2.0]: https://github.com/textualize/rich/compare/v11.1.0...v11.2.0
[11.1.0]: https://github.com/textualize/rich/compare/v11.0.0...v11.1.0
[11.0.0]: https://github.com/textualize/rich/compare/v10.16.1...v11.0.0
[10.16.2]: https://github.com/textualize/rich/compare/v10.16.1...v10.16.2
[10.16.1]: https://github.com/textualize/rich/compare/v10.16.0...v10.16.1
[10.16.0]: https://github.com/textualize/rich/compare/v10.15.2...v10.16.0
[10.15.2]: https://github.com/textualize/rich/compare/v10.15.1...v10.15.2
[10.15.1]: https://github.com/textualize/rich/compare/v10.15.0...v10.15.1
[10.15.0]: https://github.com/textualize/rich/compare/v10.14.0...v10.15.0
[10.14.0]: https://github.com/textualize/rich/compare/v10.13.0...v10.14.0
[10.13.0]: https://github.com/textualize/rich/compare/v10.12.0...v10.13.0
[10.12.0]: https://github.com/textualize/rich/compare/v10.11.0...v10.12.0
[10.11.0]: https://github.com/textualize/rich/compare/v10.10.0...v10.11.0
[10.10.0]: https://github.com/textualize/rich/compare/v10.9.0...v10.10.0
[10.9.0]: https://github.com/textualize/rich/compare/v10.8.0...v10.9.0
[10.8.0]: https://github.com/textualize/rich/compare/v10.7.0...v10.8.0
[10.7.0]: https://github.com/textualize/rich/compare/v10.6.0...v10.7.0
[10.6.0]: https://github.com/textualize/rich/compare/v10.5.0...v10.6.0
[10.5.0]: https://github.com/textualize/rich/compare/v10.4.0...v10.5.0
[10.4.0]: https://github.com/textualize/rich/compare/v10.3.0...v10.4.0
[10.3.0]: https://github.com/textualize/rich/compare/v10.2.2...v10.3.0
[10.2.2]: https://github.com/textualize/rich/compare/v10.2.1...v10.2.2
[10.2.1]: https://github.com/textualize/rich/compare/v10.2.0...v10.2.1
[10.2.0]: https://github.com/textualize/rich/compare/v10.1.0...v10.2.0
[10.1.0]: https://github.com/textualize/rich/compare/v10.0.1...v10.1.0
[10.0.1]: https://github.com/textualize/rich/compare/v10.0.0...v10.0.1
[10.0.0]: https://github.com/textualize/rich/compare/v9.13.0...v10.0.0
[9.13.0]: https://github.com/textualize/rich/compare/v9.12.4...v9.13.0
[9.12.4]: https://github.com/textualize/rich/compare/v9.12.3...v9.12.4
[9.12.3]: https://github.com/textualize/rich/compare/v9.12.2...v9.12.3
[9.12.2]: https://github.com/textualize/rich/compare/v9.12.1...v9.12.2
[9.12.1]: https://github.com/textualize/rich/compare/v9.12.0...v9.12.1
[9.12.0]: https://github.com/textualize/rich/compare/v9.11.1...v9.12.0
[9.11.1]: https://github.com/textualize/rich/compare/v9.11.0...v9.11.1
[9.11.0]: https://github.com/textualize/rich/compare/v9.10.0...v9.11.0
[9.10.0]: https://github.com/textualize/rich/compare/v9.9.0...v9.10.0
[9.9.0]: https://github.com/textualize/rich/compare/v9.8.2...v9.9.0
[9.8.2]: https://github.com/textualize/rich/compare/v9.8.1...v9.8.2
[9.8.1]: https://github.com/textualize/rich/compare/v9.8.0...v9.8.1
[9.8.0]: https://github.com/textualize/rich/compare/v9.7.0...v9.8.0
[9.7.0]: https://github.com/textualize/rich/compare/v9.6.2...v9.7.0
[9.6.2]: https://github.com/textualize/rich/compare/v9.6.1...v9.6.2
[9.6.1]: https://github.com/textualize/rich/compare/v9.6.0...v9.6.1
[9.6.0]: https://github.com/textualize/rich/compare/v9.5.1...v9.6.0
[9.5.1]: https://github.com/textualize/rich/compare/v9.5.0...v9.5.1
[9.5.0]: https://github.com/textualize/rich/compare/v9.4.0...v9.5.0
[9.4.0]: https://github.com/textualize/rich/compare/v9.3.0...v9.4.0
[9.3.0]: https://github.com/textualize/rich/compare/v9.2.0...v9.3.0
[9.2.0]: https://github.com/textualize/rich/compare/v9.1.0...v9.2.0
[9.1.0]: https://github.com/textualize/rich/compare/v9.0.1...v9.1.0
[9.0.1]: https://github.com/textualize/rich/compare/v9.0.0...v9.0.1
[9.0.0]: https://github.com/textualize/rich/compare/v8.0.0...v9.0.0
[8.0.0]: https://github.com/textualize/rich/compare/v7.1.0...v8.0.0
[7.1.0]: https://github.com/textualize/rich/compare/v7.0.0...v7.1.0
[7.0.0]: https://github.com/textualize/rich/compare/v6.2.0...v7.0.0
[6.2.0]: https://github.com/textualize/rich/compare/v6.1.2...v6.2.0
[6.1.2]: https://github.com/textualize/rich/compare/v6.1.1...v6.1.2
[6.1.1]: https://github.com/textualize/rich/compare/v6.1.0...v6.1.1
[6.1.0]: https://github.com/textualize/rich/compare/v6.0.0...v6.1.0
[6.0.0]: https://github.com/textualize/rich/compare/v5.2.1...v6.0.0
[5.2.1]: https://github.com/textualize/rich/compare/v5.2.0...v5.2.1
[5.2.0]: https://github.com/textualize/rich/compare/v5.1.2...v5.2.0
[5.1.2]: https://github.com/textualize/rich/compare/v5.1.1...v5.1.2
[5.1.1]: https://github.com/textualize/rich/compare/v5.1.0...v5.1.1
[5.1.0]: https://github.com/textualize/rich/compare/v5.0.0...v5.1.0
[5.0.0]: https://github.com/textualize/rich/compare/v4.2.2...v5.0.0
[4.2.2]: https://github.com/textualize/rich/compare/v4.2.1...v4.2.2
[4.2.1]: https://github.com/textualize/rich/compare/v4.2.0...v4.2.1
[4.2.0]: https://github.com/textualize/rich/compare/v4.1.0...v4.2.0
[4.1.0]: https://github.com/textualize/rich/compare/v4.0.0...v4.1.0
[4.0.0]: https://github.com/textualize/rich/compare/v3.4.1...v4.0.0
[3.4.1]: https://github.com/textualize/rich/compare/v3.4.0...v3.4.1
[3.4.0]: https://github.com/textualize/rich/compare/v3.3.2...v3.4.0
[3.3.2]: https://github.com/textualize/rich/compare/v3.3.1...v3.3.2
[3.3.1]: https://github.com/textualize/rich/compare/v3.3.0...v3.3.1
[3.3.0]: https://github.com/textualize/rich/compare/v3.2.0...v3.3.0
[3.2.0]: https://github.com/textualize/rich/compare/v3.1.0...v3.2.0
[3.1.0]: https://github.com/textualize/rich/compare/v3.0.5...v3.1.0
[3.0.5]: https://github.com/textualize/rich/compare/v3.0.4...v3.0.5
[3.0.4]: https://github.com/textualize/rich/compare/v3.0.3...v3.0.4
[3.0.3]: https://github.com/textualize/rich/compare/v3.0.2...v3.0.3
[3.0.2]: https://github.com/textualize/rich/compare/v3.0.1...v3.0.2
[3.0.1]: https://github.com/textualize/rich/compare/v3.0.0...v3.0.1
[3.0.0]: https://github.com/textualize/rich/compare/v2.3.1...v3.0.0
[2.3.1]: https://github.com/textualize/rich/compare/v2.3.0...v2.3.1
[2.3.0]: https://github.com/textualize/rich/compare/v2.2.6...v2.3.0
[2.2.6]: https://github.com/textualize/rich/compare/v2.2.5...v2.2.6
[2.2.5]: https://github.com/textualize/rich/compare/v2.2.4...v2.2.5
[2.2.4]: https://github.com/textualize/rich/compare/v2.2.3...v2.2.4
[2.2.3]: https://github.com/textualize/rich/compare/v2.2.2...v2.2.3
[2.2.2]: https://github.com/textualize/rich/compare/v2.2.1...v2.2.2
[2.2.1]: https://github.com/textualize/rich/compare/v2.2.0...v2.2.1
[2.2.0]: https://github.com/textualize/rich/compare/v2.1.0...v2.2.0
[2.1.0]: https://github.com/textualize/rich/compare/v2.0.1...v2.1.0
[2.0.1]: https://github.com/textualize/rich/compare/v2.0.0...v2.0.1
[2.0.0]: https://github.com/textualize/rich/compare/v1.3.1...v2.0.0
[1.3.1]: https://github.com/textualize/rich/compare/v1.3.0...v1.3.1
[1.3.0]: https://github.com/textualize/rich/compare/v1.2.3...v1.3.0
[1.2.3]: https://github.com/textualize/rich/compare/v1.2.2...v1.2.3
[1.2.2]: https://github.com/textualize/rich/compare/v1.2.1...v1.2.2
[1.2.1]: https://github.com/textualize/rich/compare/v1.2.0...v1.2.1
[1.2.0]: https://github.com/textualize/rich/compare/v1.1.9...v1.2.0
[1.1.9]: https://github.com/textualize/rich/compare/v1.1.8...v1.1.9
[1.1.8]: https://github.com/textualize/rich/compare/v1.1.7...v1.1.8
[1.1.7]: https://github.com/textualize/rich/compare/v1.1.6...v1.1.7
[1.1.6]: https://github.com/textualize/rich/compare/v1.1.5...v1.1.6
[1.1.5]: https://github.com/textualize/rich/compare/v1.1.4...v1.1.5
[1.1.4]: https://github.com/textualize/rich/compare/v1.1.3...v1.1.4
[1.1.3]: https://github.com/textualize/rich/compare/v1.1.2...v1.1.3
[1.1.2]: https://github.com/textualize/rich/compare/v1.1.1...v1.1.2
[1.1.1]: https://github.com/textualize/rich/compare/v1.1.0...v1.1.1
[1.1.0]: https://github.com/textualize/rich/compare/v1.0.3...v1.1.0
[1.0.3]: https://github.com/textualize/rich/compare/v1.0.2...v1.0.3
[1.0.2]: https://github.com/textualize/rich/compare/v1.0.1...v1.0.2
[1.0.1]: https://github.com/textualize/rich/compare/v1.0.0...v1.0.1
[1.0.0]: https://github.com/textualize/rich/compare/v0.8.13...v1.0.0
[0.8.13]: https://github.com/textualize/rich/compare/v0.8.12...v0.8.13
[0.8.12]: https://github.com/textualize/rich/compare/v0.8.11...v0.8.12
[0.8.11]: https://github.com/textualize/rich/compare/v0.8.10...v0.8.11
[0.8.10]: https://github.com/textualize/rich/compare/v0.8.9...v0.8.10
[0.8.9]: https://github.com/textualize/rich/compare/v0.8.8...v0.8.9
[0.8.8]: https://github.com/textualize/rich/compare/v0.8.7...v0.8.8
[0.8.7]: https://github.com/textualize/rich/compare/v0.8.6...v0.8.7
[0.8.6]: https://github.com/textualize/rich/compare/v0.8.5...v0.8.6
[0.8.5]: https://github.com/textualize/rich/compare/v0.8.4...v0.8.5
[0.8.4]: https://github.com/textualize/rich/compare/v0.8.3...v0.8.4
[0.8.3]: https://github.com/textualize/rich/compare/v0.8.2...v0.8.3
[0.8.2]: https://github.com/textualize/rich/compare/v0.8.1...v0.8.2
[0.8.1]: https://github.com/textualize/rich/compare/v0.8.0...v0.8.1
[0.8.0]: https://github.com/textualize/rich/compare/v0.7.2...v0.8.0
[0.7.2]: https://github.com/textualize/rich/compare/v0.7.1...v0.7.2
[0.7.1]: https://github.com/textualize/rich/compare/v0.7.0...v0.7.1
[0.7.0]: https://github.com/textualize/rich/compare/v0.6.0...v0.7.0
[0.6.0]: https://github.com/textualize/rich/compare/v0.5.0...v0.6.0
[0.5.0]: https://github.com/textualize/rich/compare/v0.4.1...v0.5.0
[0.4.1]: https://github.com/textualize/rich/compare/v0.4.0...v0.4.1
[0.4.0]: https://github.com/textualize/rich/compare/v0.3.3...v0.4.0
[0.3.3]: https://github.com/textualize/rich/compare/v0.3.2...v0.3.3
[0.3.2]: https://github.com/textualize/rich/compare/v0.3.1...v0.3.2
[0.3.1]: https://github.com/textualize/rich/compare/v0.3.0...v0.3.1
[0.3.0]: https://github.com/textualize/rich/compare/v0.2.0...v0.3.0<|MERGE_RESOLUTION|>--- conflicted
+++ resolved
@@ -5,25 +5,16 @@
 The format is based on [Keep a Changelog](https://keepachangelog.com/en/1.0.0/),
 and this project adheres to [Semantic Versioning](https://semver.org/spec/v2.0.0.html).
 
-<<<<<<< HEAD
-
-## [Unreleased]
-
-### Added
-
-- Added a `case_insensitive` parameter to `prompt.Prompt`. This allows the
-  `choices` list to be accepted without regard to case. Defaults to `False`.
-=======
 ## Unreleased
 
 ### Added
 
 - Adds missing parameters to Panel.fit https://github.com/Textualize/rich/issues/3142
+- Adds a `case_insensitive` parameter to `prompt.Prompt`. This allows the `choices` list to be accepted without regard to case. Defaults to `False`. 
 
 ### Fixed
 
 - Ensure font is correctly inherited in exported HTML https://github.com/Textualize/rich/issues/3104
->>>>>>> 7a168a27
 
 ## [13.6.0] - 2023-09-30
 
