# Changelog

All notable changes to this project will be documented in this file.

The format is based on [Keep a Changelog](https://keepachangelog.com/en/1.0.0/),
and this project adheres to [Semantic Versioning](https://semver.org/spec/v2.0.0.html).

<<<<<<< HEAD
## Unreleased

### Fixed

- Fixed duplicate output in Jupyter https://github.com/Textualize/rich/pulls/2804

=======
## [13.3.2] - Unreleased

### Fixed

- Reversed `pre` and `code` tags in base HTML format https://github.com/Textualize/rich/pull/2642
- Fix syntax error when building with nuitka https://github.com/Textualize/rich/pull/2635
- Fixed pretty printing of empty dataclass https://github.com/Textualize/rich/issues/2819
- Fixes superfluous spaces in html output https://github.com/Textualize/rich/issues/2832

### Added

- Added Polish README
>>>>>>> 155bd04b
## [13.3.1] - 2023-01-28

### Fixed

- Fixed truecolor to eight bit color conversion https://github.com/Textualize/rich/pull/2785

## [13.3.0] - 2023-01-27

### Fixed

- Fixed failing tests due to Pygments dependency https://github.com/Textualize/rich/issues/2757
- Relaxed ipywidgets https://github.com/Textualize/rich/issues/2767

### Added 

- Added `encoding` parameter in `Theme.read`


## [13.2.0] - 2023-01-19

### Changed

- Switch Markdown parsing from commonmark to markdown-it-py https://github.com/Textualize/rich/pull/2439

## [13.1.0] - 2023-01-14

### Fixed

- Fixed wrong filenames in Jupyter tracebacks https://github.com/Textualize/rich/issues/2271

### Added

- Added locals_hide_dunder and locals_hide_sunder to Tracebacks, to hide double underscore and single underscore locals. https://github.com/Textualize/rich/pull/2754

### Changed

- Tracebacks will now hide double underscore names from locals by default. Set `locals_hide_dunder=False` to restore previous behaviour.

## [13.0.1] - 2023-01-06

### Fixed

- Fixed issue with Segment.split_cells for mixed single and double cell widths

## [13.0.0] - 2022-12-30

### Fixed

- Reversed `pre` and `code` tags in base HTML format https://github.com/Textualize/rich/pull/2642
- Improved detection of `attrs` library, that isn't confused by the presence of the `attr` library.
- Fixed issue with `locals_max_length` parameter not being respected in Traceback https://github.com/Textualize/rich/issues/2649
- Handling of broken `fileno` made more robust. Fixes https://github.com/Textualize/rich/issues/2645
- Fixed missing `fileno` on FileProxy

### Changed

- Bumped minimum Python version to 3.7 https://github.com/Textualize/rich/pull/2567
- Pretty-printing of "tagged" `__repr__` results is now greedy when matching tags https://github.com/Textualize/rich/pull/2565
- `progress.track` now supports deriving total from `__length_hint__`

### Added

- Add type annotation for key_separator of pretty.Node https://github.com/Textualize/rich/issues/2625


## [12.6.0] - 2022-10-02

### Added

- Parse ANSI escape sequences in pretty repr https://github.com/Textualize/rich/pull/2470
- Add support for `FORCE_COLOR` env var https://github.com/Textualize/rich/pull/2449
- Allow a `max_depth` argument to be passed to the `install()` hook https://github.com/Textualize/rich/issues/2486
- Document using `None` as name in `__rich_repr__` for tuple positional args https://github.com/Textualize/rich/pull/2379
- Add `font_aspect_ratio` parameter in SVG export https://github.com/Textualize/rich/pull/2539/files
- Added `Table.add_section` method. https://github.com/Textualize/rich/pull/2544

### Fixed

- Handle stdout/stderr being null https://github.com/Textualize/rich/pull/2513
- Fix NO_COLOR support on legacy Windows https://github.com/Textualize/rich/pull/2458
- Fix pretty printer handling of cyclic references https://github.com/Textualize/rich/pull/2524
- Fix missing `mode` property on file wrapper breaking uploads via `requests` https://github.com/Textualize/rich/pull/2495
- Fix mismatching default value of parameter `ensure_ascii` https://github.com/Textualize/rich/pull/2538
- Remove unused height parameter in `Layout` class https://github.com/Textualize/rich/pull/2540
- Fixed exception in Syntax.__rich_measure__ for empty files

### Changed

- Removed border from code blocks in Markdown

## [12.5.2] - 2022-07-18

### Added

- Add Turkish Readme.

## [12.5.1] - 2022-07-11

### Fixed

- Fixed missing typing extensions dependency on 3.9 https://github.com/Textualize/rich/issues/2386
- Fixed Databricks Notebook is not detected as Jupyter environment. https://github.com/Textualize/rich/issues/2422

## [12.5.0] - 2022-07-11

### Added

- Environment variables `JUPYTER_COLUMNS` and `JUPYTER_LINES` to control width and height of console in Jupyter
- Markdown friendly `Box` style, `MARKDOWN`, for rendering tables ready to copy into markdown files
- `inspect` will prefix coroutine functions with `async def`
- `Style.__add__` will no longer return `NotImplemented`
- Remove rich.\_lru_cache

### Changed

- Default width of Jupyter console size is increased to 115
- Optimized Segment.divide

### Fixed

- Fix Rich clobbering cursor style on Windows https://github.com/Textualize/rich/pull/2339
- Fix text wrapping edge case https://github.com/Textualize/rich/pull/2296
- Allow exceptions that are raised while a Live is rendered to be displayed and/or processed https://github.com/Textualize/rich/pull/2305
- Fix crashes that can happen with `inspect` when docstrings contain some special control codes https://github.com/Textualize/rich/pull/2294
- Fix edges used in first row of tables when `show_header=False` https://github.com/Textualize/rich/pull/2330
- Fix interaction between `Capture` contexts and `Console(record=True)` https://github.com/Textualize/rich/pull/2343
- Fixed hash issue in Styles class https://github.com/Textualize/rich/pull/2346
- Fixed bug in `Segment.split_and_crop_lines`

## [12.4.4] - 2022-05-24

### Changed

- Added clipping per line to SVG output to avoid box characters overlapping
- Optimized SVG output

## [12.4.3] - 2022-05-23

### Changed

- Further tweaks to SVG character matrix
- Added clip rect to SVG to prevent box characters overlapping bottom of terminal

## [12.4.2] - 2022-05-23

### Fixed

- Fix for SVG on Firefox

### Changed

- Removed excess margin from SVG, tweaked cell sizes to better render block characters

## [12.4.1] - 2022-05-08

### Fixed

- Fix for default background color in SVG export https://github.com/Textualize/rich/issues/2260

### Changed

- Added a keyline around SVG terminals which is visible on dark backgrounds

### Changed

- Added a keyline around SVG terminals which is visible on dark backgrounds

## [12.4.0] - 2022-05-07

### Changed

- Rebuilt SVG export to create a simpler SVG that is more portable
- Fix render_lines crash when render height was negative https://github.com/Textualize/rich/pull/2246
- Make objects from `rich.progress.open` forward the name of the internal handle https://github.com/Textualize/rich/pull/2254

### Added

- Add `padding` to Syntax constructor https://github.com/Textualize/rich/pull/2247

## [12.3.0] - 2022-04-26

### Added

- Ability to change terminal window title https://github.com/Textualize/rich/pull/2200
- Added show_speed parameter to progress.track which will show the speed when the total is not known
- Python blocks can now opt out from being rendered in tracebacks's frames, by setting a `_rich_traceback_omit = True` in their local scope https://github.com/Textualize/rich/issues/2207

### Fixed

- Fall back to `sys.__stderr__` on POSIX systems when trying to get the terminal size (fix issues when Rich is piped to another process)
- Fixed markup escaping issue https://github.com/Textualize/rich/issues/2187
- Safari - Box appearing around SVG export https://github.com/Textualize/rich/pull/2201
- Fixed recursion error in Jupyter progress bars https://github.com/Textualize/rich/issues/2047
- Complex numbers are now identified by the highlighter https://github.com/Textualize/rich/issues/2214
- Fix crash on IDLE and forced is_terminal detection to False because IDLE can't do escape codes https://github.com/Textualize/rich/issues/2222
- Fixed missing blank line in traceback rendering https://github.com/Textualize/rich/issues/2206
- Fixed running Rich with the current working dir was deleted https://github.com/Textualize/rich/issues/2197

### Changed

- Setting `total=None` on progress is now possible, and will display pulsing animation
- Micro-optimization for Segment.divide

## [12.2.0] - 2022-04-05

### Changed

- Bumped typing-extensions minimum to 4.0.0
- Bumped minimum Python version to 3.6.3

## [12.1.0] - 2022-04-03

### Added

- Progress.open and Progress.wrap_file method to track the progress while reading from a file or file-like object https://github.com/textualize/rich/pull/1759
- SVG export functionality https://github.com/Textualize/rich/pull/2101
- Adding Indonesian translation

### Fixed

- Add missing `end` keyword argument to `Text.from_markup` https://github.com/Textualize/rich/pull/2095
- Fallback to text lexer when no lexer guessed https://github.com/Textualize/rich/pull/2133
- Fixed issue with decoding ANSI reset https://github.com/Textualize/rich/issues/2112

## [12.0.1] - 2022-03-22

### Changed

- Improve performance of cell_length https://github.com/Textualize/rich/pull/2061
- Improve performance of chop_cells https://github.com/Textualize/rich/pull/2077

### Fixed

- Fix capturing stdout on legacy Windows https://github.com/Textualize/rich/pull/2066

## [12.0.0] - 2022-03-10

### Added

- Added options to TimeRemainingColumn to render a compact time format and render elapsed time when a task is
  finished. https://github.com/Textualize/rich/pull/1992
- Added ProgressColumn `MofNCompleteColumn` to display raw `completed/total` column (similar to DownloadColumn,
  but displays values as ints, does not convert to floats or add bit/bytes units).
  https://github.com/Textualize/rich/pull/1941
- Replace Colorama with win32 renderer https://github.com/Textualize/rich/pull/1993
- Add support for namedtuples to `Pretty` https://github.com/Textualize/rich/pull/2031

### Fixed

- In Jupyter mode make the link target be set to "\_blank"
- Fix some issues with markup handling around "[" characters https://github.com/Textualize/rich/pull/1950
- Fix syntax lexer guessing.
- Fixed Pretty measure not respecting expand_all https://github.com/Textualize/rich/issues/1998
- Collapsed definitions for single-character spinners, to save memory and reduce import time.
- Fix print_json indent type in `__init__.py`
- Fix error when inspecting object defined in REPL https://github.com/Textualize/rich/pull/2037
- Fix incorrect highlighting of non-indented JSON https://github.com/Textualize/rich/pull/2038
- Fixed height reset in complex renderables https://github.com/Textualize/rich/issues/2042

### Changed

- Improved support for enum.Flag in ReprHighlighter https://github.com/Textualize/rich/pull/1920
- Tree now respects justify=None, i.e. won't pad to right https://github.com/Textualize/rich/issues/1690
- Removed rich.tabulate which was marked for deprecation
- Deprecated rich.align.AlignValues in favor of AlignMethod

## [11.2.0] - 2022-02-08

### Added

- Add support for US spelling of "gray" in ANSI color names https://github.com/Textualize/rich/issues/1890
- Added `rich.diagnose.report` to expose environment debugging logic as function https://github.com/Textualize/rich/pull/1917
- Added classmethod `Progress.get_default_columns()` to get the default list of progress bar columns https://github.com/Textualize/rich/pull/1894

### Fixed

- Fixed performance issue in measuring text

### Fixed

- Fixed test failures on PyPy3 https://github.com/Textualize/rich/pull/1904

## [11.1.0] - 2022-01-28

### Added

- Workaround for edge case of object from Faiss with no `__class__` https://github.com/Textualize/rich/issues/1838
- Add Traditional Chinese readme
- Add `Syntax.guess_lexer`, add support for more lexers (e.g. Django templates etc.) https://github.com/Textualize/rich/pull/1869
- Add `lexer` parameter to `Syntax.from_path` to allow for overrides https://github.com/Textualize/rich/pull/1873

### Fixed

- Workaround for edge case of object from Faiss with no `__class__` https://github.com/Textualize/rich/issues/1838
- Ensure `Syntax` always justifies left https://github.com/Textualize/rich/pull/1872
- Handle classes in inspect when methods=True https://github.com/Textualize/rich/pull/1874

## [11.0.0] - 2022-01-09

### Added

- Added max_depth arg to pretty printing https://github.com/Textualize/rich/issues/1585
- Added `vertical_align` to Table.add_row https://github.com/Textualize/rich/issues/1590

### Fixed

- Fixed issue with pretty repr in jupyter notebook https://github.com/Textualize/rich/issues/1717
- Fix Traceback theme defaults override user supplied styles https://github.com/Textualize/rich/issues/1786

### Changed

- **breaking** Deprecated rich.console.RenderGroup, now named rich.console.Group
- **breaking** `Syntax.__init__` parameter `lexer_name` renamed to `lexer`
- Syntax constructor accepts both str and now a pygments lexer https://github.com/Textualize/rich/pull/1748

## [10.16.2] - 2021-01-02

### Fixed

- Fixed @ not being escaped in markup

## [10.16.1] - 2021-12-15

### Fixed

- Fixed issues with overlapping tags https://github.com/textualize/rich/issues/1755

## [10.16.0] - 2021-12-12

### Fixed

- Double print of progress bar in Jupyter https://github.com/textualize/rich/issues/1737

### Added

- Added Text.markup property https://github.com/textualize/rich/issues/1751

## [10.15.2] - 2021-12-02

### Fixed

- Deadlock issue https://github.com/textualize/rich/issues/1734

## [10.15.1] - 2021-11-29

### Fixed

- Reverted thread-safety fix for Live that introduced deadlock potential

## [10.15.0] - 2021-11-28

### Added

- Added dynamic_progress.py to examples
- Added ConsoleOptions.update_height
- Fixed Padding not respecting height

### Changed

- Some optimizations for simple strings (with only single cell widths)

### Fixed

- Fixed issue with progress bar not rendering markup https://github.com/textualize/rich/issues/1721
- Fixed race condition when exiting Live https://github.com/textualize/rich/issues/1530

## [10.14.0] - 2021-11-16

### Fixed

- Fixed progress speed not updating when total doesn't change
- Fixed superfluous new line in Status https://github.com/textualize/rich/issues/1662
- Fixed Windows legacy width again
- Fixed infinite loop in set_cell_size https://github.com/textualize/rich/issues/1682

### Added

- Added file protocol to URL highlighter https://github.com/textualize/rich/issues/1681
- Added rich.protocol.rich_cast

### Changed

- Allowed `__rich__` to work recursively
- Allowed Text classes to work with sep in print https://github.com/textualize/rich/issues/1689

### Added

- Added a `rich.text.Text.from_ansi` helper method for handling pre-formatted input strings https://github.com/textualize/rich/issues/1670

## [10.13.0] - 2021-11-07

### Added

- Added json.dumps parameters to print_json https://github.com/textualize/rich/issues/1638

### Fixed

- Fixed an edge case bug when console module try to detect if they are in a tty at the end of a pytest run
- Fixed a bug where logging handler raises an exception when running with pythonw (related to https://bugs.python.org/issue13807)
- Fixed issue with TERM env vars that have more than one hyphen https://github.com/textualize/rich/issues/1640
- Fixed missing new line after progress bar when terminal is not interactive https://github.com/textualize/rich/issues/1606
- Fixed exception in IPython when disabling pprint with %pprint https://github.com/textualize/rich/issues/1646
- Fixed issue where values longer than the console width produced invalid JSON https://github.com/textualize/rich/issues/1653
- Fixes trailing comma when pretty printing dataclass with last field repr=False https://github.com/textualize/rich/issues/1599

## Changed

- Markdown codeblocks now word-wrap https://github.com/textualize/rich/issues/1515

## [10.12.0] - 2021-10-06

### Updated

- Official Py3.10 release

### Fixed

- Fixed detection of custom repr when pretty printing dataclasses

## [10.11.0] - 2021-09-24

### Added

- Added `suppress` parameter to tracebacks
- Added `max_frames` parameter to tracebacks

## [10.10.0] - 2021-09-18

### Added

- Added stdin support to `rich.json`

### Fixed

- Fixed pretty printing of objects with fo magic with **getattr** https://github.com/textualize/rich/issues/1492

## [10.9.0] - 2021-08-29

### Added

- Added data parameter to print_json method / function
- Added an --indent parameter to python -m rich.json

### Changed

- Changed default indent of JSON to 2 (down from 4)
- Changed highlighting of JSON keys to new style (bold blue)

## [10.8.0] - 2021-08-28

### Added

- Added Panel.subtitle
- Added Panel.subtitle_align
- Added rich.json.JSON
- Added rich.print_json and Console.print_json

### Fixed

- Fixed a bug where calling `rich.reconfigure` within a `pytest_configure` hook would lead to a crash
- Fixed highlight not being passed through options https://github.com/textualize/rich/issues/1404

## [10.7.0] - 2021-08-05

### Added

- Added Text.apply_meta
- Added meta argument to Text.assemble
- Added Style.from_meta
- Added Style.on
- Added Text.on

### Changed

- Changed `RenderGroup` to `Group` and `render_group` to `group` (old names remain for compatibility but will be deprecated in the future)
- Changed `rich.repr.RichReprResult` to `rich.repr.Result` (old names remain for compatibility but will be deprecated in the future)
- Changed meta serialization to use pickle rather than marshal to permit callables

## [10.6.0] - 2021-07-12

### Deprecated

- Added deprecation warning for tabulate_mapping which will be removed in v11.0.0

### Added

- Added precision argument to filesize.decimal
- Added separator argument to filesize.decimal
- Added \_rich_traceback_guard to Traceback
- Added emoji_variant to Console
- Added -emoji and -text variant selectors to emoji code

### Fixed

- Fixed issue with adjoining color tags https://github.com/textualize/rich/issues/1334

### Changed

- Changed Console.size to use unproxied stdin and stdout

## [10.5.0] - 2021-07-05

### Fixed

- Fixed Pandas objects not pretty printing https://github.com/textualize/rich/issues/1305
- Fixed https://github.com/textualize/rich/issues/1256
- Fixed typing with rich.repr.auto decorator
- Fixed repr error formatting https://github.com/textualize/rich/issues/1326

### Added

- Added new_line_start argument to Console.print
- Added Segment.divide method
- Added Segment.split_cells method
- Added segment.SegmentLines class

## [10.4.0] - 2021-06-18

### Added

- Added Style.meta
- Added rich.repr.auto decorator

### Fixed

- Fixed error pretty printing classes with special **rich_repr** method

## [10.3.0] - 2021-06-09

### Added

- Added Console.size setter
- Added Console.width setter
- Added Console.height setter
- Added angular style Rich reprs
- Added an IPython extension. Load via `%load_ext rich`

### Changed

- Changed the logic for retrieving the calling frame in console logs to a faster one for the Python implementations that support it.

## [10.2.2] - 2021-05-19

### Fixed

- Fixed status not rendering console markup https://github.com/textualize/rich/issues/1244

## [10.2.1] - 2021-05-17

### Fixed

- Fixed panel in Markdown exploding https://github.com/textualize/rich/issues/1234

## [10.2.0] - 2021-05-12

### Added

- Added syntax for call, i.e. "Foo(bar)"
- Added Console.measure as a convenient alias for Measurement.get
- Added support for pretty printing attrs objects
- Added mappingproxy to pretty print
- Added UserDict and UserList support to pretty printer

### Changed

- Changed colorama init to set strip=False
- Changed highlighter for False, True, None to not match in the middle of a word. i.e. NoneType is no longer highlighted as None

### Fixed

- Fixed initial blank lines removed from Syntax https://github.com/textualize/rich/issues/1214

## [10.1.0] - 2021-04-03

### Fixed

- Fixed support for jupyter qtconsole and similar Jupyter environments

## [10.0.1] - 2021-03-30

### Fixed

- Fixed race condition that duplicated lines in progress https://github.com/textualize/rich/issues/1144

## [10.0.0] - 2021-03-27

### Changed

- Made pydoc import lazy as at least one use found it slow to import https://github.com/textualize/rich/issues/1104
- Modified string highlighting to not match in the middle of a word, so that apostrophes are not considered strings
- New way of encoding control codes in Segment
- New signature for Control class
- Changed Layout.split to use new Splitter class
- Improved layout.tree
- Changed default theme color for repr.number to cyan
- `__rich_measure__` signature changed to accept ConsoleOptions rather than max_width
- `text` parameter to rich.spinner.Spinner changed to RenderableType

### Added

- Added `__rich_repr__` protocol method to Pretty
- Added rich.region.Region
- Added ConsoleOptions.update_dimensions
- Added rich.console.ScreenUpdate
- Added Console.is_alt_screen
- Added Control.segment, Control.bell, Control.home, Control.move_to, Control.clear, Control.show_cursor, Control.alt_screen
- Added Console.update_screen and Console.update_screen_lines
- Added Layout.add_split, Layout.split_column, Layout.split_row, layout.refresh
- Added new Rich repr protocol `__rich_repr__`

### Fixed

- Fixed table style taking precedence over row style https://github.com/textualize/rich/issues/1129
- Fixed incorrect measurement of Text with new lines and whitespace https://github.com/textualize/rich/issues/1133
- Made type annotations consistent for various `total` keyword arguments in `rich.progress` and rich.`progress_bar`
- Disabled Progress no longer displays itself when starting https://github.com/textualize/rich/pull/1125
- Animations no longer reset when updating rich.status.Status

## [9.13.0] - 2021-03-06

### Added

- Pretty printer now supports dataclasses

### Fixed

- Fixed Syntax background https://github.com/textualize/rich/issues/1088
- Fix for double tracebacks when no formatter https://github.com/textualize/rich/issues/1079

### Changed

- Added ws and wss to url highlighter

## [9.12.4] - 2021-03-01

### Fixed

- Fixed custom formatters with rich tracebacks in RichHandler https://github.com/textualize/rich/issues/1079

### Changed

- Allow highly compressed table cells to go to 0 width
- Optimization to remove empty styles in various places

## [9.12.3] - 2021-02-28

### Changed

- Optimized Padding

## [9.12.2] - 2021-02-27

### Added

- Added ConsoleOptions.copy

### Changed

- Optimized ConsoleOptions.update

## [9.12.1] - 2021-02-27

### Fixed

- Fixed deadlock in Progress https://github.com/textualize/rich/issues/1061

### Added

- Added Task.finished_speed

### Changed

- Froze TransferSpeedColumn speed when task is finished
- Added SIGINT handler to downloader.py example
- Optimization for large tables

## [9.12.0] - 2021-02-24

### Fixed

- Fixed issue with Syntax and missing lines in Layout https://github.com/textualize/rich/issues/1050
- Fixed issue with nested markdown elements https://github.com/textualize/rich/issues/1036
- Fixed new lines not invoking render hooks https://github.com/textualize/rich/issues/1052
- Fixed Align setting height to child https://github.com/textualize/rich/issues/1057

### Changed

- Printing a table with no columns now result in a blank line https://github.com/textualize/rich/issues/1044

### Added

- Added height to Panel

## [9.11.1] - 2021-02-20

### Fixed

- Fixed table with expand=False not expanding when justify="center"
- Fixed single renderable in Layout not respecting height
- Fixed COLUMNS and LINES env var https://github.com/textualize/rich/issues/1019
- Layout now respects minimum_size when fixes sizes are greater than available space
- HTML export now changes link underline score to match terminal https://github.com/textualize/rich/issues/1009

### Changed

- python -m rich.markdown and rich.syntax show usage with no file

### Added

- Added height parameter to Layout
- Added python -m rich.segment

## [9.11.0] - 2021-02-15

### Fixed

- Fixed error message for tracebacks with broken `__str__` https://github.com/textualize/rich/issues/980
- Fixed markup edge case https://github.com/textualize/rich/issues/987

### Added

- Added cheeky sponsorship request to test card
- Added `quiet` argument to Console constructor
- Added support for a callback function to format timestamps (allows presentation of milliseconds)
- Added Console.set_alt_screen and Console.screen
- Added height to ConsoleOptions
- Added `vertical` parameter to Align
- Added Layout class

### Changed

- Pretty.overflow now defaults to None
- Panel now respects options.height
- Traceback lexer defaults to Python if no extension on source
- Added ConsoleDimensions size attribute to ConsoleOptions so that size can't change mid-render

## [9.10.0] - 2021-01-27

### Changed

- Some optimizations for Text
- Further optimized Tracebacks by not tokenizing code more that necessary
- Table Column.header_style and Column.footer_style are now added to Table header/footer style

## [9.9.0] - 2021-01-23

### Changed

- Extended Windows palette to 16 colors
- Modified windows palette to Windows 10 colors
- Change regex for attrib_name to be more performant
- Optimized traceback generation

### Fixed

- Fix double line tree guides on Windows
- Fixed Tracebacks ignoring initial blank lines
- Partial fix for tracebacks not finding source after chdir
- Fixed error message when code in tracebacks doesn't have an extension https://github.com/textualize/rich/issues/996

### Added

- Added post_style argument to Segment.apply_style

## [9.8.2] - 2021-01-15

### Fixed

- Fixed deadlock in live https://github.com/textualize/rich/issues/927

## [9.8.1] - 2021-01-13

### Fixed

- Fixed rich.inspect failing with attributes that claim to be callable but aren't https://github.com/textualize/rich/issues/916

## [9.8.0] - 2021-01-11

### Added

- Added **rich_measure** for tree
- Added rich.align.VerticalCenter

### Changed

- The `style` argument on Align now applies to background only
- Changed display of progress bars in no_color mode for clarity
- Console property `size` will fall back to getting the terminal size of stdout it stdin fails, this allows size to be correctly determined when piping

### Fixed

- Fixed panel cropping when shrunk too bar
- Allow passing markdown over STDIN when using `python -m rich.markdown`
- Fix printing MagicMock.mock_calls https://github.com/textualize/rich/issues/903

## [9.7.0] - 2021-01-09

### Added

- Added rich.tree
- Added no_color argument to Console

## [9.6.2] - 2021-01-07

### Fixed

- Fixed markup escaping edge case https://github.com/textualize/rich/issues/878
- Double tag escape, i.e. `"\\[foo]"` results in a backslash plus `[foo]` tag
- Fixed header_style not applying to headers in positional args https://github.com/textualize/rich/issues/953

## [9.6.1] - 2020-12-31

### Fixed

- Fixed encoding error on Windows when loading code for Tracebacks

## [9.6.0] - 2020-12-30

### Changed

- MarkupError exception raise from None to omit internal exception
- Factored out RichHandler.render and RichHandler.render_message for easier extending
- Display pretty printed value in rich.inspect

### Added

- Added Progress.TimeElapsedColumn
- Added IPython support to pretty.install

### Fixed

- Fixed display of locals in Traceback for stdin

## [9.5.1] - 2020-12-19

### Fixed

- Fixed terminal size detection on Windows https://github.com/textualize/rich/issues/836
- Fixed hex number highlighting

## [9.5.0] - 2020-12-18

### Changed

- If file is not specified on Console then the Console.file will return the current sys.stdout. Prior to 9.5.0 sys.stdout was cached on the Console, which could break code that wrapped sys.stdout after the Console was constructed.
- Changed `Color.__str__` to not include ansi codes
- Changed Console.size to get the terminal dimensions via sys.stdin. This means that if you set file to be an io.StringIO file then the width will be set to the current terminal dimensions and not a default of 80.

### Added

- Added stderr parameter to Console
- Added rich.reconfigure
- Added `Color.__rich__`
- Added Console.soft_wrap
- Added Console.style parameter
- Added Table.highlight parameter to enable highlighting of cells
- Added Panel.highlight parameter to enable highlighting of panel title
- Added highlight to ConsoleOptions

### Fixed

- Fixed double output in rich.live https://github.com/textualize/rich/issues/485
- Fixed Console.out highlighting not reflecting defaults https://github.com/textualize/rich/issues/827
- FileProxy now raises TypeError for empty non-str arguments https://github.com/textualize/rich/issues/828

## [9.4.0] - 2020-12-12

### Added

- Added rich.live https://github.com/textualize/rich/pull/382
- Added algin parameter to Rule and Console.rule
- Added rich.Status class and Console.status
- Added getitem to Text
- Added style parameter to Console.log
- Added rich.diagnose command

### Changed

- Table.add_row style argument now applies to entire line and not just cells
- Added end_section parameter to Table.add_row to force a line underneath row

## Fixed

- Fixed suppressed traceback context https://github.com/textualize/rich/issues/468

## [9.3.0] - 2020-12-1

### Added

- Added get_datetime parameter to Console, to allow for repeatable tests
- Added get_time parameter to Console
- Added rich.abc.RichRenderable
- Added expand_all to rich.pretty.install()
- Added locals_max_length, and locals_max_string to Traceback and logging.RichHandler
- Set defaults of max_length and max_string for Traceback to 10 and 80
- Added disable argument to Progress

### Changed

- Reformatted test card (python -m rich)

### Fixed

- Fixed redirecting of stderr in Progress
- Fixed broken expanded tuple of one https://github.com/textualize/rich/issues/445
- Fixed traceback message with `from` exceptions
- Fixed justify argument not working in console.log https://github.com/textualize/rich/issues/460

## [9.2.0] - 2020-11-08

### Added

- Added tracebacks_show_locals parameter to RichHandler
- Added max_string to Pretty
- Added rich.ansi.AnsiDecoder
- Added decoding of ansi codes to captured stdout in Progress
- Added expand_all to rich.pretty.pprint

### Changed

- Applied dim=True to indent guide styles
- Factored out RichHandler.get_style_and_level to allow for overriding in subclasses
- Hid progress bars from html export
- rich.pretty.pprint now soft wraps

## [9.1.0] - 2020-10-23

### Added

- Added Text.with_indentation_guide
- Added Text.detect_indentation
- Added Pretty.indent_guides
- Added Syntax.indent_guides
- Added indent_guides parameter on pretty.install
- Added rich.pretty.pprint
- Added max_length to Pretty

### Changed

- Enabled indent guides on Tracebacks

### Fixed

- Fixed negative time remaining in Progress bars https://github.com/textualize/rich/issues/378

## [9.0.1] - 2020-10-19

### Fixed

- Fixed broken ANSI codes in input on windows legacy https://github.com/textualize/rich/issues/393

## [9.0.0] - 2020-10-18

### Fixed

- Progress download column now displays decimal units

### Added

- Support for Python 3.9
- Added legacy_windows to ConsoleOptions
- Added ascii_only to ConsoleOptions
- Added box.SQUARE_DOUBLE_HEAD
- Added highlighting of EUI-48 and EUI-64 (MAC addresses)
- Added Console.pager
- Added Console.out
- Added binary_units in progress download column
- Added Progress.reset
- Added Style.background_style property
- Added Bar renderable https://github.com/textualize/rich/pull/361
- Added Table.min_width
- Added table.Column.min_width and table.Column.max_width, and same to Table.add_column

### Changed

- Dropped box.get_safe_box function in favor of Box.substitute
- Changed default padding in Panel from 0 to (0, 1) https://github.com/textualize/rich/issues/385
- Table with row_styles will extend background color between cells if the box has no vertical dividerhttps://github.com/textualize/rich/issues/383
- Changed default of fit kwarg in render_group() from False to True
- Renamed rich.bar to rich.progress_bar, and Bar class to ProgressBar, rich.bar is now the new solid bar class

### Fixed

- Fixed typo in `Style.transparent_background` method name.

## [8.0.0] - 2020-10-03

### Added

- Added Console.bell method
- Added Set to types that Console.print will automatically pretty print
- Added show_locals to Traceback
- Added theme stack mechanism, see Console.push_theme and Console.pop_theme

### Changed

- Changed Style.empty to Style.null to better reflect what it does
- Optimized combining styles involving a null style
- Change error messages in Style.parse to read better

### Fixed

- Fixed Table.\_\_rich_measure\_\_
- Fixed incorrect calculation of fixed width columns

## [7.1.0] - 2020-09-26

### Added

- Added Console.begin_capture, Console.end_capture and Console.capture
- Added Table.title_justify and Table.caption_justify https://github.com/textualize/rich/issues/301

### Changed

- Improved formatting of exceptions
- Enabled Rich exceptions in logging https://github.com/taliraj
- UTF-8 encoding is now mentioned in HTML head section

### Removed

- Removed line_numbers argument from traceback.install, which was undocumented and did nothing

## [7.0.0] - 2020-09-18

### Added

- New ansi_dark and ansi_light themes
- Added Text.append_tokens for fast appending of string + Style pairs
- Added Text.remove_suffix
- Added Text.append_tokens

### Changed

- Text.tabs_to_spaces was renamed to Text.expand_tabs, which works in place rather than returning a new instance
- Renamed Column.index to Column.\_index
- Optimized Style.combine and Style.chain
- Optimized text rendering by fixing internal cache mechanism
- Optimized hash generation for Styles

## [6.2.0] - 2020-09-13

### Added

- Added inline code highlighting to Markdown

## [6.1.2] - 2020-09-11

### Added

- Added ipv4 and ipv6 to ReprHighlighter

### Changed

- The `#` sign is included in url highlighting

### Fixed

- Fixed force-color switch in rich.syntax and rich.markdown commands

## [6.1.1] - 2020-09-07

### Changed

- Restored "def" in inspect signature

## [6.1.0] - 2020-09-07

### Added

- New inspect module
- Added os.\_Environ to pretty print

### Fixed

- Prevented recursive renderables from getting stuck

## Changed

- force_terminal and force_jupyter can now be used to force the disabled state, or left as None to auto-detect.
- Panel now expands to fit title if supplied

## [6.0.0] - 2020-08-25

### Fixed

- Fixed use of `__rich__` cast

### Changed

- New algorithm to pretty print which fits more on a line if possible
- Deprecated `character` parameter in Rule and Console.rule, in favor of `characters`
- Optimized Syntax.from_path to avoid searching all lexers, which also speeds up tracebacks

### Added

- Added soft_wrap flag to Console.print

## [5.2.1] - 2020-08-19

### Fixed

- Fixed underscore with display hook https://github.com/textualize/rich/issues/235

## [5.2.0] - 2020-08-14

### Changed

- Added crop argument to Console.print
- Added "ignore" overflow method
- Added multiple characters per rule @hedythedev https://github.com/textualize/rich/pull/207

## [5.1.2] - 2020-08-10

### Fixed

- Further optimized pretty printing ~5X.

## [5.1.1] - 2020-08-09

### Fixed

- Optimized pretty printing ~3X faster

## [5.1.0] - 2020-08-08

### Added

- Added Text.cell_len
- Added helpful message regarding unicode decoding errors https://github.com/textualize/rich/issues/212
- Added display hook with pretty.install()

### Fixed

- Fixed deprecation warnings re backslash https://github.com/textualize/rich/issues/210
- Fixed repr highlighting of scientific notation, e.g. 1e100

### Changed

- Implemented pretty printing, and removed pprintpp from dependencies
- Optimized Text.join

## [5.0.0] - 2020-08-02

### Changed

- Change to console markup syntax to not parse Python structures as markup, i.e. `[1,2,3]` is treated as a literal, not a tag.
- Standard color numbers syntax has changed to `"color(<number>)"` so that `[5]` (for example) is considered a literal.
- Markup escape method has changed from double brackets to preceding with a backslash, so `foo[[]]` would be `foo\[bar]`

## [4.2.2] - 2020-07-30

### Changed

- Added thread to automatically call update() in progress.track(). Replacing previous adaptive algorithm.
- Second attempt at working around https://bugs.python.org/issue37871

## [4.2.1] - 2020-07-29

### Added

- Added show_time and show_level parameters to RichHandler https://github.com/textualize/rich/pull/182

### Fixed

- Fixed progress.track iterator exiting early https://github.com/textualize/rich/issues/189
- Added workaround for Python bug https://bugs.python.org/issue37871, fixing https://github.com/textualize/rich/issues/186

### Changed

- Set overflow=fold for log messages https://github.com/textualize/rich/issues/190

## [4.2.0] - 2020-07-27

### Fixed

- Fixed missing new lines https://github.com/textualize/rich/issues/178
- Fixed Progress.track https://github.com/textualize/rich/issues/184
- Remove control codes from exported text https://github.com/textualize/rich/issues/181
- Implemented auto-detection and color rendition of 16-color mode

## [4.1.0] - 2020-07-26

### Changed

- Optimized progress.track for very quick iterations
- Force default size of 80x25 if get_terminal_size reports size of 0,0

## [4.0.0] - 2020-07-23

Major version bump for a breaking change to `Text.stylize signature`, which corrects a minor but irritating API wart. The style now comes first and the `start` and `end` offsets default to the entire text. This allows for `text.stylize_all(style)` to be replaced with `text.stylize(style)`. The `start` and `end` offsets now support negative indexing, so `text.stylize("bold", -1)` makes the last character bold.

### Added

- Added markup switch to RichHandler https://github.com/textualize/rich/issues/171

### Changed

- Change signature of Text.stylize to accept style first
- Remove Text.stylize_all which is no longer necessary

### Fixed

- Fixed rendering of Confirm prompt https://github.com/textualize/rich/issues/170

## [3.4.1] - 2020-07-22

### Fixed

- Fixed incorrect default of expand in Table.grid

## [3.4.0] - 2020-07-22

### Added

- Added stream parameter to Console.input
- Added password parameter to Console.input
- Added description parameter to Progress.update
- Added rich.prompt
- Added detecting 'dumb' terminals
- Added Text.styled alternative constructor

### Fixes

- Fixed progress bars so that they are readable when color is disabled

## [3.3.2] - 2020-07-14

### Changed

- Optimized Text.pad

### Added

- Added rich.scope
- Change log_locals to use scope.render_scope
- Added title parameter to Columns

## [3.3.1] - 2020-07-13

### Added

- box.ASCII_DOUBLE_HEAD

### Changed

- Removed replace of -- --- ... from Markdown, as it made it impossible to include CLI info

## [3.3.0] - 2020-07-12

### Added

- Added title and title_align options to Panel
- Added pad and width parameters to Align
- Added end parameter to Rule
- Added Text.pad and Text.align methods
- Added leading parameter to Table

## [3.2.0] - 2020-07-10

### Added

- Added Align.left Align.center Align.right shortcuts
- Added Panel.fit shortcut
- Added align parameter to Columns

### Fixed

- Align class now pads to the right, like Text
- ipywidgets added as an optional dependency
- Issue with Panel and background color
- Fixed missing `__bool__` on Segment

### Changed

- Added `border_style` argument to Panel (note, `style` now applies to interior of the panel)

## [3.1.0] - 2020-07-09

### Changed

- Progress bars now work in Jupyter

## Added

- Added refresh_per_second to progress.track
- Added styles to BarColumn and progress.track

## [3.0.5] - 2020-07-07

### Fixed

- Fixed Windows version number require for truecolor

## [3.0.4] - 2020-07-07

### Changed

- More precise detection of Windows console https://github.com/textualize/rich/issues/140

## [3.0.3] - 2020-07-03

### Fixed

- Fixed edge case with wrapped and overflowed text

### Changed

- New algorithm for compressing table that priorities smaller columns

### Added

- Added safe_box parameter to Console constructor

## [3.0.2] - 2020-07-02

### Added

- Added rich.styled.Styled class to apply styles to renderable
- Table.add_row now has an optional style parameter
- Added table_movie.py to examples

### Changed

- Modified box options to use half line characters at edges
- Non no_wrap columns will now shrink below minimum width if table is compressed

## [3.0.1] - 2020-06-30

### Added

- Added box.ASCII2
- Added markup argument to logging extra

### Changed

- Setting a non-None width now implies expand=True

## [3.0.0] - 2020-06-28

### Changed

- Enabled supported box chars for legacy Windows, and introduce `safe_box` flag
- Disable hyperlinks on legacy Windows
- Constructors for Rule and Panel now have keyword only arguments (reason for major version bump)
- Table.add_colum added keyword only arguments

### Fixed

- Fixed Table measure

## [2.3.1] - 2020-06-26

### Fixed

- Disabled legacy_windows if jupyter is detected https://github.com/textualize/rich/issues/125

## [2.3.0] - 2020-06-26

### Fixed

- Fixed highlighting of paths / filenames
- Corrected docs for RichHandler which erroneously said default console writes to stderr

### Changed

- Allowed `style` parameter for `highlight_regex` to be a callable that returns a style

### Added

- Added optional highlighter parameter to RichHandler

## [2.2.6] - 2020-06-24

### Changed

- Store a "link id" on Style instance, so links containing different styles are highlighted together. (https://github.com/textualize/rich/pull/123)

## [2.2.5] - 2020-06-23

### Fixed

- Fixed justify of tables (https://github.com/textualize/rich/issues/117)

## [2.2.4] - 2020-06-21

### Added

- Added enable_link_path to RichHandler
- Added legacy_windows switch to Console constructor

## [2.2.3] - 2020-06-15

### Fixed

- Fixed console.log hyperlink not containing full path

### Changed

- Used random number for hyperlink id

## [2.2.2] - 2020-06-14

### Changed

- Exposed RichHandler highlighter as a class var

## [2.2.1] - 2020-06-14

### Changed

- Linked path in log render to file

## [2.2.0] - 2020-06-14

### Added

- Added redirect_stdout and redirect_stderr to Progress

### Changed

- printing to console with an active Progress doesn't break visuals

## [2.1.0] - 2020-06-11

### Added

- Added 'transient' option to Progress

### Changed

- Truncated overly long text in Rule with ellipsis overflow

## [2.0.1] - 2020-06-10

### Added

- Added expand option to Padding

### Changed

- Some minor optimizations in Text

### Fixed

- Fixed broken rule with CJK text

## [2.0.0] - 2020-06-06

### Added

- Added overflow methods
- Added no_wrap option to print()
- Added width option to print
- Improved handling of compressed tables

### Fixed

- Fixed erroneous space at end of log
- Fixed erroneous space at end of progress bar

### Changed

- Renamed \_ratio.ratio_divide to \_ratio.ratio_distribute
- Renamed JustifyValues to JustifyMethod (backwards incompatible)
- Optimized \_trim_spans
- Enforced keyword args in Console / Text interfaces (backwards incompatible)
- Return self from text.append

## [1.3.1] - 2020-06-01

### Changed

- Changed defaults of Table.grid
- Polished listdir.py example

### Added

- Added width argument to Columns

### Fixed

- Fixed for `columns_first` argument in Columns
- Fixed incorrect padding in columns with fixed width

## [1.3.0] - 2020-05-31

### Added

- Added rich.get_console() function to get global console instance.
- Added Columns class

### Changed

- Updated `markdown.Heading.create()` to work with subclassing.
- Console now transparently works with Jupyter

### Fixed

- Fixed issue with broken table with show_edge=False and a non-None box arg

## [1.2.3] - 2020-05-24

### Added

- Added `padding` parameter to Panel
- Added 'indeterminate' state when progress bars aren't started

### Fixed

- Fixed Progress deadlock https://github.com/textualize/rich/issues/90

### Changed

- Auto-detect "truecolor" color system when in Windows Terminal

## [1.2.2] - 2020-05-22

### Fixed

- Issue with right aligned wrapped text adding extra spaces

## [1.2.1] - 2020-05-22

### Fixed

- Issue with sum and Style

## [1.2.0] - 2020-05-22

### Added

- Support for double underline, framed, encircled, and overlined attributes

### Changed

- Optimized Style
- Changed methods `__console__` to `__rich_console__`, and `__measure__` to `__rich_measure__`

## [1.1.9] - 2020-05-20

### Fixed

- Exception when BarColumn.bar_width == None

## [1.1.8] - 2020-05-20

### Changed

- Optimizations for Segment, Console and Table

### Added

- Added Console.clear method
- Added exporting of links to HTML

## [1.1.7] - 2020-05-19

### Added

- Added collapse_padding option to Table.

### Changed

- Some style attributes may be abbreviated (b for bold, i for italic etc). Previously abbreviations worked in console markup but only one at a time, i.e. "[b]Hello[/]" but not "[b i]Hello[/]" -- now they work everywhere.
- Renamed 'text' property on Text to 'plain'. i.e. text.plain returns a string version of the Text instance.

### Fixed

- Fixed zero division if total is 0 in progress bar

## [1.1.6] - 2020-05-17

### Added

- Added rich.align.Align class
- Added justify argument to Console.print and console.log

## [1.1.5] - 2020-05-15

### Changed

- Changed progress bars to write to stdout on terminal and hide on non-terminal

## [1.1.4] - 2020-05-15

### Fixed

- Fixed incorrect file and link in progress.log
- Fixes for legacy windows: Bar, Panel, and Rule now use ASCII characters
- show_cursor is now a no-op on legacy windows

### Added

- Added Console.input

### Changed

- Disable progress bars when not writing to a terminal

## [1.1.3] - 2020-05-14

### Fixed

- Issue with progress of one line`

## [1.1.2] - 2020-05-14

### Added

- Added -p switch to python -m rich.markdown to page output
- Added Console.control to output control codes

### Changed

- Changed Console log_time_format to no longer require a space at the end
- Added print and log to Progress to render terminal output when progress is active

## [1.1.1] - 2020-05-12

### Changed

- Stripped cursor moving control codes from text

## [1.1.0] - 2020-05-10

### Added

- Added hyperlinks to Style and markup
- Added justify and code theme switches to markdown command

## [1.0.3] - 2020-05-08

### Added

- Added `python -m rich.syntax` command

## [1.0.2] - 2020-05-08

### Fixed

- Issue with Windows legacy support https://github.com/textualize/rich/issues/59

## [1.0.1] - 2020-05-08

### Changed

- Applied console markup after highlighting
- Documented highlighting
- Changed Markup parser to handle overlapping styles
- Relaxed dependency on colorama
- Allowed Theme to accept values as style definitions (str) as well as Style instances
- Added a panel to emphasize code in Markdown

### Added

- Added markup.escape
- Added `python -m rich.theme` command
- Added `python -m rich.markdown` command
- Added rendering of images in Readme (links only)

### Fixed

- Fixed Text.assemble not working with strings https://github.com/textualize/rich/issues/57
- Fixed table when column widths must be compressed to fit

## [1.0.0] - 2020-05-03

### Changed

- Improvements to repr highlighter to highlight URLs

## [0.8.13] - 2020-04-28

### Fixed

- Fixed incorrect markdown rendering for quotes and changed style

## [0.8.12] - 2020-04-21

### Fixed

- Removed debug print from rich.progress

## [0.8.11] - 2020-04-14

### Added

- Added Table.show_lines to render lines between rows

### Changed

- Added markup escape with double square brackets

## [0.8.10] - 2020-04-12

### Fixed

- Fix row_styles applying to header

## [0.8.9] - 2020-04-12

### Changed

- Added force_terminal option to `Console.__init__`

### Added

- Added Table.row_styles to enable zebra striping.

## [0.8.8] - 2020-03-31

### Fixed

- Fixed background in Syntax

## [0.8.7] - 2020-03-31

### Fixed

- Broken wrapping of long lines
- Fixed wrapping in Syntax

### Changed

- Added word_wrap option to Syntax, which defaults to False.
- Added word_wrap option to Traceback.

## [0.8.6] - 2020-03-29

### Added

- Experimental Jupyter notebook support: from rich.jupyter import print

## [0.8.5] - 2020-03-29

### Changed

- Smarter number parsing regex for repr highlighter

### Added

- uuid highlighter for repr

## [0.8.4] - 2020-03-28

### Added

- Added 'test card', run python -m rich

### Changed

- Detected windows terminal, defaulting to colorama support

### Fixed

- Fixed table scaling issue

## [0.8.3] - 2020-03-27

### Fixed

- CJK right align

## [0.8.2] - 2020-03-27

### Changed

- Fixed issue with 0 speed resulting in zero division error
- Changed signature of Progress.update
- Made calling start() a second time a no-op

## [0.8.1] - 2020-03-22

### Added

- Added progress.DownloadColumn

## [0.8.0] - 2020-03-17

### Added

- CJK support
- Console level highlight flag
- Added encoding argument to Syntax.from_path

### Changed

- Dropped support for Windows command prompt (try https://www.microsoft.com/en-gb/p/windows-terminal-preview/)
- Added task_id to Progress.track

## [0.7.2] - 2020-03-15

### Fixed

- KeyError for missing pygments style

## [0.7.1] - 2020-03-13

### Fixed

- Issue with control codes being used in length calculation

### Changed

- Remove current_style concept, which wasn't really used and was problematic for concurrency

## [0.7.0] - 2020-03-12

### Changed

- Added width option to Panel
- Change special method `__render_width__` to `__measure__`
- Dropped the "markdown style" syntax in console markup
- Optimized style rendering

### Added

- Added Console.show_cursor method
- Added Progress bars

### Fixed

- Fixed wrapping when a single word was too large to fit in a line

## [0.6.0] - 2020-03-03

### Added

- Added tab_size to Console and Text
- Added protocol.is_renderable for runtime check
- Added emoji switch to Console
- Added inherit boolean to Theme
- Made Console thread safe, with a thread local buffer

### Changed

- Console.markup attribute now effects Table
- SeparatedConsoleRenderable and RichCast types

### Fixed

- Fixed tabs breaking rendering by converting to spaces

## [0.5.0] - 2020-02-23

### Changed

- Replaced `__console_str__` with `__rich__`

## [0.4.1] - 2020-02-22

### Fixed

- Readme links in PyPI

## [0.4.0] - 2020-02-22

### Added

- Added Traceback rendering and handler
- Added rich.constrain
- Added rich.rule

### Fixed

- Fixed unnecessary padding

## [0.3.3] - 2020-02-04

### Fixed

- Fixed Windows color support
- Fixed line width on windows issue (https://github.com/textualize/rich/issues/7)
- Fixed Pretty print on Windows

## [0.3.2] - 2020-01-26

### Added

- Added rich.logging

## [0.3.1] - 2020-01-22

### Added

- Added colorama for Windows support

## [0.3.0] - 2020-01-19

### Added

- First official release, API still to be stabilized

[13.3.1]: https://github.com/textualize/rich/compare/v13.3.0...v13.3.1
[13.3.0]: https://github.com/textualize/rich/compare/v13.2.0...v13.3.0
[13.2.0]: https://github.com/textualize/rich/compare/v13.1.0...v13.2.0
[13.1.0]: https://github.com/textualize/rich/compare/v13.0.1...v13.1.0
[13.0.1]: https://github.com/textualize/rich/compare/v13.0.0...v13.0.1
[13.0.0]: https://github.com/textualize/rich/compare/v12.6.0...v13.0.0
[12.6.0]: https://github.com/textualize/rich/compare/v12.5.2...v12.6.0
[12.5.2]: https://github.com/textualize/rich/compare/v12.5.1...v12.5.2
[12.5.1]: https://github.com/textualize/rich/compare/v12.5.0...v12.5.1
[12.5.0]: https://github.com/textualize/rich/compare/v12.4.4...v12.5.0
[12.4.4]: https://github.com/textualize/rich/compare/v12.4.3...v12.4.4
[12.4.3]: https://github.com/textualize/rich/compare/v12.4.2...v12.4.3
[12.4.2]: https://github.com/textualize/rich/compare/v12.4.1...v12.4.2
[12.4.1]: https://github.com/textualize/rich/compare/v12.4.0...v12.4.1
[12.4.0]: https://github.com/textualize/rich/compare/v12.3.0...v12.4.0
[12.3.0]: https://github.com/textualize/rich/compare/v12.2.0...v12.3.0
[12.2.0]: https://github.com/textualize/rich/compare/v12.1.0...v12.2.0
[12.1.0]: https://github.com/textualize/rich/compare/v12.0.1...v12.1.0
[12.0.1]: https://github.com/textualize/rich/compare/v12.0.0...v12.0.1
[12.0.0]: https://github.com/textualize/rich/compare/v11.2.0...v12.0.0
[11.2.0]: https://github.com/textualize/rich/compare/v11.1.0...v11.2.0
[11.1.0]: https://github.com/textualize/rich/compare/v11.0.0...v11.1.0
[11.0.0]: https://github.com/textualize/rich/compare/v10.16.1...v11.0.0
[10.16.2]: https://github.com/textualize/rich/compare/v10.16.1...v10.16.2
[10.16.1]: https://github.com/textualize/rich/compare/v10.16.0...v10.16.1
[10.16.0]: https://github.com/textualize/rich/compare/v10.15.2...v10.16.0
[10.15.2]: https://github.com/textualize/rich/compare/v10.15.1...v10.15.2
[10.15.1]: https://github.com/textualize/rich/compare/v10.15.0...v10.15.1
[10.15.0]: https://github.com/textualize/rich/compare/v10.14.0...v10.15.0
[10.14.0]: https://github.com/textualize/rich/compare/v10.13.0...v10.14.0
[10.13.0]: https://github.com/textualize/rich/compare/v10.12.0...v10.13.0
[10.12.0]: https://github.com/textualize/rich/compare/v10.11.0...v10.12.0
[10.11.0]: https://github.com/textualize/rich/compare/v10.10.0...v10.11.0
[10.10.0]: https://github.com/textualize/rich/compare/v10.9.0...v10.10.0
[10.9.0]: https://github.com/textualize/rich/compare/v10.8.0...v10.9.0
[10.8.0]: https://github.com/textualize/rich/compare/v10.7.0...v10.8.0
[10.7.0]: https://github.com/textualize/rich/compare/v10.6.0...v10.7.0
[10.6.0]: https://github.com/textualize/rich/compare/v10.5.0...v10.6.0
[10.5.0]: https://github.com/textualize/rich/compare/v10.4.0...v10.5.0
[10.4.0]: https://github.com/textualize/rich/compare/v10.3.0...v10.4.0
[10.3.0]: https://github.com/textualize/rich/compare/v10.2.2...v10.3.0
[10.2.2]: https://github.com/textualize/rich/compare/v10.2.1...v10.2.2
[10.2.1]: https://github.com/textualize/rich/compare/v10.2.0...v10.2.1
[10.2.0]: https://github.com/textualize/rich/compare/v10.1.0...v10.2.0
[10.1.0]: https://github.com/textualize/rich/compare/v10.0.1...v10.1.0
[10.0.1]: https://github.com/textualize/rich/compare/v10.0.0...v10.0.1
[10.0.0]: https://github.com/textualize/rich/compare/v9.13.0...v10.0.0
[9.13.0]: https://github.com/textualize/rich/compare/v9.12.4...v9.13.0
[9.12.4]: https://github.com/textualize/rich/compare/v9.12.3...v9.12.4
[9.12.3]: https://github.com/textualize/rich/compare/v9.12.2...v9.12.3
[9.12.2]: https://github.com/textualize/rich/compare/v9.12.1...v9.12.2
[9.12.1]: https://github.com/textualize/rich/compare/v9.12.0...v9.12.1
[9.12.0]: https://github.com/textualize/rich/compare/v9.11.1...v9.12.0
[9.11.1]: https://github.com/textualize/rich/compare/v9.11.0...v9.11.1
[9.11.0]: https://github.com/textualize/rich/compare/v9.10.0...v9.11.0
[9.10.0]: https://github.com/textualize/rich/compare/v9.9.0...v9.10.0
[9.9.0]: https://github.com/textualize/rich/compare/v9.8.2...v9.9.0
[9.8.2]: https://github.com/textualize/rich/compare/v9.8.1...v9.8.2
[9.8.1]: https://github.com/textualize/rich/compare/v9.8.0...v9.8.1
[9.8.0]: https://github.com/textualize/rich/compare/v9.7.0...v9.8.0
[9.7.0]: https://github.com/textualize/rich/compare/v9.6.2...v9.7.0
[9.6.2]: https://github.com/textualize/rich/compare/v9.6.1...v9.6.2
[9.6.1]: https://github.com/textualize/rich/compare/v9.6.0...v9.6.1
[9.6.0]: https://github.com/textualize/rich/compare/v9.5.1...v9.6.0
[9.5.1]: https://github.com/textualize/rich/compare/v9.5.0...v9.5.1
[9.5.0]: https://github.com/textualize/rich/compare/v9.4.0...v9.5.0
[9.4.0]: https://github.com/textualize/rich/compare/v9.3.0...v9.4.0
[9.3.0]: https://github.com/textualize/rich/compare/v9.2.0...v9.3.0
[9.2.0]: https://github.com/textualize/rich/compare/v9.1.0...v9.2.0
[9.1.0]: https://github.com/textualize/rich/compare/v9.0.1...v9.1.0
[9.0.1]: https://github.com/textualize/rich/compare/v9.0.0...v9.0.1
[9.0.0]: https://github.com/textualize/rich/compare/v8.0.0...v9.0.0
[8.0.0]: https://github.com/textualize/rich/compare/v7.1.0...v8.0.0
[7.1.0]: https://github.com/textualize/rich/compare/v7.0.0...v7.1.0
[7.0.0]: https://github.com/textualize/rich/compare/v6.2.0...v7.0.0
[6.2.0]: https://github.com/textualize/rich/compare/v6.1.2...v6.2.0
[6.1.2]: https://github.com/textualize/rich/compare/v6.1.1...v6.1.2
[6.1.1]: https://github.com/textualize/rich/compare/v6.1.0...v6.1.1
[6.1.0]: https://github.com/textualize/rich/compare/v6.0.0...v6.1.0
[6.0.0]: https://github.com/textualize/rich/compare/v5.2.1...v6.0.0
[5.2.1]: https://github.com/textualize/rich/compare/v5.2.0...v5.2.1
[5.2.0]: https://github.com/textualize/rich/compare/v5.1.2...v5.2.0
[5.1.2]: https://github.com/textualize/rich/compare/v5.1.1...v5.1.2
[5.1.1]: https://github.com/textualize/rich/compare/v5.1.0...v5.1.1
[5.1.0]: https://github.com/textualize/rich/compare/v5.0.0...v5.1.0
[5.0.0]: https://github.com/textualize/rich/compare/v4.2.2...v5.0.0
[4.2.2]: https://github.com/textualize/rich/compare/v4.2.1...v4.2.2
[4.2.1]: https://github.com/textualize/rich/compare/v4.2.0...v4.2.1
[4.2.0]: https://github.com/textualize/rich/compare/v4.1.0...v4.2.0
[4.1.0]: https://github.com/textualize/rich/compare/v4.0.0...v4.1.0
[4.0.0]: https://github.com/textualize/rich/compare/v3.4.1...v4.0.0
[3.4.1]: https://github.com/textualize/rich/compare/v3.4.0...v3.4.1
[3.4.0]: https://github.com/textualize/rich/compare/v3.3.2...v3.4.0
[3.3.2]: https://github.com/textualize/rich/compare/v3.3.1...v3.3.2
[3.3.1]: https://github.com/textualize/rich/compare/v3.3.0...v3.3.1
[3.3.0]: https://github.com/textualize/rich/compare/v3.2.0...v3.3.0
[3.2.0]: https://github.com/textualize/rich/compare/v3.1.0...v3.2.0
[3.1.0]: https://github.com/textualize/rich/compare/v3.0.5...v3.1.0
[3.0.5]: https://github.com/textualize/rich/compare/v3.0.4...v3.0.5
[3.0.4]: https://github.com/textualize/rich/compare/v3.0.3...v3.0.4
[3.0.3]: https://github.com/textualize/rich/compare/v3.0.2...v3.0.3
[3.0.2]: https://github.com/textualize/rich/compare/v3.0.1...v3.0.2
[3.0.1]: https://github.com/textualize/rich/compare/v3.0.0...v3.0.1
[3.0.0]: https://github.com/textualize/rich/compare/v2.3.1...v3.0.0
[2.3.1]: https://github.com/textualize/rich/compare/v2.3.0...v2.3.1
[2.3.0]: https://github.com/textualize/rich/compare/v2.2.6...v2.3.0
[2.2.6]: https://github.com/textualize/rich/compare/v2.2.5...v2.2.6
[2.2.5]: https://github.com/textualize/rich/compare/v2.2.4...v2.2.5
[2.2.4]: https://github.com/textualize/rich/compare/v2.2.3...v2.2.4
[2.2.3]: https://github.com/textualize/rich/compare/v2.2.2...v2.2.3
[2.2.2]: https://github.com/textualize/rich/compare/v2.2.1...v2.2.2
[2.2.1]: https://github.com/textualize/rich/compare/v2.2.0...v2.2.1
[2.2.0]: https://github.com/textualize/rich/compare/v2.1.0...v2.2.0
[2.1.0]: https://github.com/textualize/rich/compare/v2.0.1...v2.1.0
[2.0.1]: https://github.com/textualize/rich/compare/v2.0.0...v2.0.1
[2.0.0]: https://github.com/textualize/rich/compare/v1.3.1...v2.0.0
[1.3.1]: https://github.com/textualize/rich/compare/v1.3.0...v1.3.1
[1.3.0]: https://github.com/textualize/rich/compare/v1.2.3...v1.3.0
[1.2.3]: https://github.com/textualize/rich/compare/v1.2.2...v1.2.3
[1.2.2]: https://github.com/textualize/rich/compare/v1.2.1...v1.2.2
[1.2.1]: https://github.com/textualize/rich/compare/v1.2.0...v1.2.1
[1.2.0]: https://github.com/textualize/rich/compare/v1.1.9...v1.2.0
[1.1.9]: https://github.com/textualize/rich/compare/v1.1.8...v1.1.9
[1.1.8]: https://github.com/textualize/rich/compare/v1.1.7...v1.1.8
[1.1.7]: https://github.com/textualize/rich/compare/v1.1.6...v1.1.7
[1.1.6]: https://github.com/textualize/rich/compare/v1.1.5...v1.1.6
[1.1.5]: https://github.com/textualize/rich/compare/v1.1.4...v1.1.5
[1.1.4]: https://github.com/textualize/rich/compare/v1.1.3...v1.1.4
[1.1.3]: https://github.com/textualize/rich/compare/v1.1.2...v1.1.3
[1.1.2]: https://github.com/textualize/rich/compare/v1.1.1...v1.1.2
[1.1.1]: https://github.com/textualize/rich/compare/v1.1.0...v1.1.1
[1.1.0]: https://github.com/textualize/rich/compare/v1.0.3...v1.1.0
[1.0.3]: https://github.com/textualize/rich/compare/v1.0.2...v1.0.3
[1.0.2]: https://github.com/textualize/rich/compare/v1.0.1...v1.0.2
[1.0.1]: https://github.com/textualize/rich/compare/v1.0.0...v1.0.1
[1.0.0]: https://github.com/textualize/rich/compare/v0.8.13...v1.0.0
[0.8.13]: https://github.com/textualize/rich/compare/v0.8.12...v0.8.13
[0.8.12]: https://github.com/textualize/rich/compare/v0.8.11...v0.8.12
[0.8.11]: https://github.com/textualize/rich/compare/v0.8.10...v0.8.11
[0.8.10]: https://github.com/textualize/rich/compare/v0.8.9...v0.8.10
[0.8.9]: https://github.com/textualize/rich/compare/v0.8.8...v0.8.9
[0.8.8]: https://github.com/textualize/rich/compare/v0.8.7...v0.8.8
[0.8.7]: https://github.com/textualize/rich/compare/v0.8.6...v0.8.7
[0.8.6]: https://github.com/textualize/rich/compare/v0.8.5...v0.8.6
[0.8.5]: https://github.com/textualize/rich/compare/v0.8.4...v0.8.5
[0.8.4]: https://github.com/textualize/rich/compare/v0.8.3...v0.8.4
[0.8.3]: https://github.com/textualize/rich/compare/v0.8.2...v0.8.3
[0.8.2]: https://github.com/textualize/rich/compare/v0.8.1...v0.8.2
[0.8.1]: https://github.com/textualize/rich/compare/v0.8.0...v0.8.1
[0.8.0]: https://github.com/textualize/rich/compare/v0.7.2...v0.8.0
[0.7.2]: https://github.com/textualize/rich/compare/v0.7.1...v0.7.2
[0.7.1]: https://github.com/textualize/rich/compare/v0.7.0...v0.7.1
[0.7.0]: https://github.com/textualize/rich/compare/v0.6.0...v0.7.0
[0.6.0]: https://github.com/textualize/rich/compare/v0.5.0...v0.6.0
[0.5.0]: https://github.com/textualize/rich/compare/v0.4.1...v0.5.0
[0.4.1]: https://github.com/textualize/rich/compare/v0.4.0...v0.4.1
[0.4.0]: https://github.com/textualize/rich/compare/v0.3.3...v0.4.0
[0.3.3]: https://github.com/textualize/rich/compare/v0.3.2...v0.3.3
[0.3.2]: https://github.com/textualize/rich/compare/v0.3.1...v0.3.2
[0.3.1]: https://github.com/textualize/rich/compare/v0.3.0...v0.3.1
[0.3.0]: https://github.com/textualize/rich/compare/v0.2.0...v0.3.0<|MERGE_RESOLUTION|>--- conflicted
+++ resolved
@@ -5,14 +5,7 @@
 The format is based on [Keep a Changelog](https://keepachangelog.com/en/1.0.0/),
 and this project adheres to [Semantic Versioning](https://semver.org/spec/v2.0.0.html).
 
-<<<<<<< HEAD
-## Unreleased
-
-### Fixed
-
-- Fixed duplicate output in Jupyter https://github.com/Textualize/rich/pulls/2804
-
-=======
+
 ## [13.3.2] - Unreleased
 
 ### Fixed
@@ -21,11 +14,12 @@
 - Fix syntax error when building with nuitka https://github.com/Textualize/rich/pull/2635
 - Fixed pretty printing of empty dataclass https://github.com/Textualize/rich/issues/2819
 - Fixes superfluous spaces in html output https://github.com/Textualize/rich/issues/2832
+- Fixed duplicate output in Jupyter https://github.com/Textualize/rich/pulls/2804
 
 ### Added
 
 - Added Polish README
->>>>>>> 155bd04b
+
 ## [13.3.1] - 2023-01-28
 
 ### Fixed
