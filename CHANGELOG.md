# Changelog

All notable changes to this project will be documented in this file.

The format is based on [Keep a Changelog](https://keepachangelog.com/en/1.0.0/),
and this project adheres to [Semantic Versioning](https://semver.org/spec/v2.0.0.html).

<<<<<<< HEAD
## [Unreleased]

### Added 

- Added `encoding` parameter in `Theme.read`
=======
## [13.2.0] - 2023-01-19

### Changed

- Switch Markdown parsing from commonmark to markdown-it-py https://github.com/Textualize/rich/pull/2439

## [13.1.0] - 2023-01-14

### Fixed

- Fixed wrong filenames in Jupyter tracebacks https://github.com/Textualize/rich/issues/2271

### Added

- Added locals_hide_dunder and locals_hide_sunder to Tracebacks, to hide double underscore and single underscore locals. https://github.com/Textualize/rich/pull/2754

### Changed

- Tracebacks will now hide double underscore names from locals by default. Set `locals_hide_dunder=False` to restore previous behaviour.
>>>>>>> b2f99871

## [13.0.1] - 2023-01-06

### Fixed

- Fixed issue with Segment.split_cells for mixed single and double cell widths

## [13.0.0] - 2022-12-30

### Fixed

- Reversed `pre` and `code` tags in base HTML format https://github.com/Textualize/rich/pull/2642
- Improved detection of `attrs` library, that isn't confused by the presence of the `attr` library.
- Fixed issue with `locals_max_length` parameter not being respected in Traceback https://github.com/Textualize/rich/issues/2649
- Handling of broken `fileno` made more robust. Fixes https://github.com/Textualize/rich/issues/2645
- Fixed missing `fileno` on FileProxy

### Changed

- Bumped minimum Python version to 3.7 https://github.com/Textualize/rich/pull/2567
- Pretty-printing of "tagged" `__repr__` results is now greedy when matching tags https://github.com/Textualize/rich/pull/2565
- `progress.track` now supports deriving total from `__length_hint__`

### Added

- Add type annotation for key_separator of pretty.Node https://github.com/Textualize/rich/issues/2625


## [12.6.0] - 2022-10-02

### Added

- Parse ANSI escape sequences in pretty repr https://github.com/Textualize/rich/pull/2470
- Add support for `FORCE_COLOR` env var https://github.com/Textualize/rich/pull/2449
- Allow a `max_depth` argument to be passed to the `install()` hook https://github.com/Textualize/rich/issues/2486
- Document using `None` as name in `__rich_repr__` for tuple positional args https://github.com/Textualize/rich/pull/2379
- Add `font_aspect_ratio` parameter in SVG export https://github.com/Textualize/rich/pull/2539/files
- Added `Table.add_section` method. https://github.com/Textualize/rich/pull/2544

### Fixed

- Handle stdout/stderr being null https://github.com/Textualize/rich/pull/2513
- Fix NO_COLOR support on legacy Windows https://github.com/Textualize/rich/pull/2458
- Fix pretty printer handling of cyclic references https://github.com/Textualize/rich/pull/2524
- Fix missing `mode` property on file wrapper breaking uploads via `requests` https://github.com/Textualize/rich/pull/2495
- Fix mismatching default value of parameter `ensure_ascii` https://github.com/Textualize/rich/pull/2538
- Remove unused height parameter in `Layout` class https://github.com/Textualize/rich/pull/2540
- Fixed exception in Syntax.__rich_measure__ for empty files

### Changed

- Removed border from code blocks in Markdown

## [12.5.2] - 2022-07-18

### Added

- Add Turkish Readme.

## [12.5.1] - 2022-07-11

### Fixed

- Fixed missing typing extensions dependency on 3.9 https://github.com/Textualize/rich/issues/2386
- Fixed Databricks Notebook is not detected as Jupyter environment. https://github.com/Textualize/rich/issues/2422

## [12.5.0] - 2022-07-11

### Added

- Environment variables `JUPYTER_COLUMNS` and `JUPYTER_LINES` to control width and height of console in Jupyter
- Markdown friendly `Box` style, `MARKDOWN`, for rendering tables ready to copy into markdown files
- `inspect` will prefix coroutine functions with `async def`
- `Style.__add__` will no longer return `NotImplemented`
- Remove rich.\_lru_cache

### Changed

- Default width of Jupyter console size is increased to 115
- Optimized Segment.divide

### Fixed

- Fix Rich clobbering cursor style on Windows https://github.com/Textualize/rich/pull/2339
- Fix text wrapping edge case https://github.com/Textualize/rich/pull/2296
- Allow exceptions that are raised while a Live is rendered to be displayed and/or processed https://github.com/Textualize/rich/pull/2305
- Fix crashes that can happen with `inspect` when docstrings contain some special control codes https://github.com/Textualize/rich/pull/2294
- Fix edges used in first row of tables when `show_header=False` https://github.com/Textualize/rich/pull/2330
- Fix interaction between `Capture` contexts and `Console(record=True)` https://github.com/Textualize/rich/pull/2343
- Fixed hash issue in Styles class https://github.com/Textualize/rich/pull/2346
- Fixed bug in `Segment.split_and_crop_lines`

## [12.4.4] - 2022-05-24

### Changed

- Added clipping per line to SVG output to avoid box characters overlapping
- Optimized SVG output

## [12.4.3] - 2022-05-23

### Changed

- Further tweaks to SVG character matrix
- Added clip rect to SVG to prevent box characters overlapping bottom of terminal

## [12.4.2] - 2022-05-23

### Fixed

- Fix for SVG on Firefox

### Changed

- Removed excess margin from SVG, tweaked cell sizes to better render block characters

## [12.4.1] - 2022-05-08

### Fixed

- Fix for default background color in SVG export https://github.com/Textualize/rich/issues/2260

### Changed

- Added a keyline around SVG terminals which is visible on dark backgrounds

### Changed

- Added a keyline around SVG terminals which is visible on dark backgrounds

## [12.4.0] - 2022-05-07

### Changed

- Rebuilt SVG export to create a simpler SVG that is more portable
- Fix render_lines crash when render height was negative https://github.com/Textualize/rich/pull/2246
- Make objects from `rich.progress.open` forward the name of the internal handle https://github.com/Textualize/rich/pull/2254

### Added

- Add `padding` to Syntax constructor https://github.com/Textualize/rich/pull/2247

## [12.3.0] - 2022-04-26

### Added

- Ability to change terminal window title https://github.com/Textualize/rich/pull/2200
- Added show_speed parameter to progress.track which will show the speed when the total is not known
- Python blocks can now opt out from being rendered in tracebacks's frames, by setting a `_rich_traceback_omit = True` in their local scope https://github.com/Textualize/rich/issues/2207

### Fixed

- Fall back to `sys.__stderr__` on POSIX systems when trying to get the terminal size (fix issues when Rich is piped to another process)
- Fixed markup escaping issue https://github.com/Textualize/rich/issues/2187
- Safari - Box appearing around SVG export https://github.com/Textualize/rich/pull/2201
- Fixed recursion error in Jupyter progress bars https://github.com/Textualize/rich/issues/2047
- Complex numbers are now identified by the highlighter https://github.com/Textualize/rich/issues/2214
- Fix crash on IDLE and forced is_terminal detection to False because IDLE can't do escape codes https://github.com/Textualize/rich/issues/2222
- Fixed missing blank line in traceback rendering https://github.com/Textualize/rich/issues/2206
- Fixed running Rich with the current working dir was deleted https://github.com/Textualize/rich/issues/2197

### Changed

- Setting `total=None` on progress is now possible, and will display pulsing animation
- Micro-optimization for Segment.divide

## [12.2.0] - 2022-04-05

### Changed

- Bumped typing-extensions minimum to 4.0.0
- Bumped minimum Python version to 3.6.3

## [12.1.0] - 2022-04-03

### Added

- Progress.open and Progress.wrap_file method to track the progress while reading from a file or file-like object https://github.com/textualize/rich/pull/1759
- SVG export functionality https://github.com/Textualize/rich/pull/2101
- Adding Indonesian translation

### Fixed

- Add missing `end` keyword argument to `Text.from_markup` https://github.com/Textualize/rich/pull/2095
- Fallback to text lexer when no lexer guessed https://github.com/Textualize/rich/pull/2133
- Fixed issue with decoding ANSI reset https://github.com/Textualize/rich/issues/2112

## [12.0.1] - 2022-03-22

### Changed

- Improve performance of cell_length https://github.com/Textualize/rich/pull/2061
- Improve performance of chop_cells https://github.com/Textualize/rich/pull/2077

### Fixed

- Fix capturing stdout on legacy Windows https://github.com/Textualize/rich/pull/2066

## [12.0.0] - 2022-03-10

### Added

- Added options to TimeRemainingColumn to render a compact time format and render elapsed time when a task is
  finished. https://github.com/Textualize/rich/pull/1992
- Added ProgressColumn `MofNCompleteColumn` to display raw `completed/total` column (similar to DownloadColumn,
  but displays values as ints, does not convert to floats or add bit/bytes units).
  https://github.com/Textualize/rich/pull/1941
- Replace Colorama with win32 renderer https://github.com/Textualize/rich/pull/1993
- Add support for namedtuples to `Pretty` https://github.com/Textualize/rich/pull/2031

### Fixed

- In Jupyter mode make the link target be set to "\_blank"
- Fix some issues with markup handling around "[" characters https://github.com/Textualize/rich/pull/1950
- Fix syntax lexer guessing.
- Fixed Pretty measure not respecting expand_all https://github.com/Textualize/rich/issues/1998
- Collapsed definitions for single-character spinners, to save memory and reduce import time.
- Fix print_json indent type in `__init__.py`
- Fix error when inspecting object defined in REPL https://github.com/Textualize/rich/pull/2037
- Fix incorrect highlighting of non-indented JSON https://github.com/Textualize/rich/pull/2038
- Fixed height reset in complex renderables https://github.com/Textualize/rich/issues/2042

### Changed

- Improved support for enum.Flag in ReprHighlighter https://github.com/Textualize/rich/pull/1920
- Tree now respects justify=None, i.e. won't pad to right https://github.com/Textualize/rich/issues/1690
- Removed rich.tabulate which was marked for deprecation
- Deprecated rich.align.AlignValues in favor of AlignMethod

## [11.2.0] - 2022-02-08

### Added

- Add support for US spelling of "gray" in ANSI color names https://github.com/Textualize/rich/issues/1890
- Added `rich.diagnose.report` to expose environment debugging logic as function https://github.com/Textualize/rich/pull/1917
- Added classmethod `Progress.get_default_columns()` to get the default list of progress bar columns https://github.com/Textualize/rich/pull/1894

### Fixed

- Fixed performance issue in measuring text

### Fixed

- Fixed test failures on PyPy3 https://github.com/Textualize/rich/pull/1904

## [11.1.0] - 2022-01-28

### Added

- Workaround for edge case of object from Faiss with no `__class__` https://github.com/Textualize/rich/issues/1838
- Add Traditional Chinese readme
- Add `Syntax.guess_lexer`, add support for more lexers (e.g. Django templates etc.) https://github.com/Textualize/rich/pull/1869
- Add `lexer` parameter to `Syntax.from_path` to allow for overrides https://github.com/Textualize/rich/pull/1873

### Fixed

- Workaround for edge case of object from Faiss with no `__class__` https://github.com/Textualize/rich/issues/1838
- Ensure `Syntax` always justifies left https://github.com/Textualize/rich/pull/1872
- Handle classes in inspect when methods=True https://github.com/Textualize/rich/pull/1874

## [11.0.0] - 2022-01-09

### Added

- Added max_depth arg to pretty printing https://github.com/Textualize/rich/issues/1585
- Added `vertical_align` to Table.add_row https://github.com/Textualize/rich/issues/1590

### Fixed

- Fixed issue with pretty repr in jupyter notebook https://github.com/Textualize/rich/issues/1717
- Fix Traceback theme defaults override user supplied styles https://github.com/Textualize/rich/issues/1786

### Changed

- **breaking** Deprecated rich.console.RenderGroup, now named rich.console.Group
- **breaking** `Syntax.__init__` parameter `lexer_name` renamed to `lexer`
- Syntax constructor accepts both str and now a pygments lexer https://github.com/Textualize/rich/pull/1748

## [10.16.2] - 2021-01-02

### Fixed

- Fixed @ not being escaped in markup

## [10.16.1] - 2021-12-15

### Fixed

- Fixed issues with overlapping tags https://github.com/textualize/rich/issues/1755

## [10.16.0] - 2021-12-12

### Fixed

- Double print of progress bar in Jupyter https://github.com/textualize/rich/issues/1737

### Added

- Added Text.markup property https://github.com/textualize/rich/issues/1751

## [10.15.2] - 2021-12-02

### Fixed

- Deadlock issue https://github.com/textualize/rich/issues/1734

## [10.15.1] - 2021-11-29

### Fixed

- Reverted thread-safety fix for Live that introduced deadlock potential

## [10.15.0] - 2021-11-28

### Added

- Added dynamic_progress.py to examples
- Added ConsoleOptions.update_height
- Fixed Padding not respecting height

### Changed

- Some optimizations for simple strings (with only single cell widths)

### Fixed

- Fixed issue with progress bar not rendering markup https://github.com/textualize/rich/issues/1721
- Fixed race condition when exiting Live https://github.com/textualize/rich/issues/1530

## [10.14.0] - 2021-11-16

### Fixed

- Fixed progress speed not updating when total doesn't change
- Fixed superfluous new line in Status https://github.com/textualize/rich/issues/1662
- Fixed Windows legacy width again
- Fixed infinite loop in set_cell_size https://github.com/textualize/rich/issues/1682

### Added

- Added file protocol to URL highlighter https://github.com/textualize/rich/issues/1681
- Added rich.protocol.rich_cast

### Changed

- Allowed `__rich__` to work recursively
- Allowed Text classes to work with sep in print https://github.com/textualize/rich/issues/1689

### Added

- Added a `rich.text.Text.from_ansi` helper method for handling pre-formatted input strings https://github.com/textualize/rich/issues/1670

## [10.13.0] - 2021-11-07

### Added

- Added json.dumps parameters to print_json https://github.com/textualize/rich/issues/1638

### Fixed

- Fixed an edge case bug when console module try to detect if they are in a tty at the end of a pytest run
- Fixed a bug where logging handler raises an exception when running with pythonw (related to https://bugs.python.org/issue13807)
- Fixed issue with TERM env vars that have more than one hyphen https://github.com/textualize/rich/issues/1640
- Fixed missing new line after progress bar when terminal is not interactive https://github.com/textualize/rich/issues/1606
- Fixed exception in IPython when disabling pprint with %pprint https://github.com/textualize/rich/issues/1646
- Fixed issue where values longer than the console width produced invalid JSON https://github.com/textualize/rich/issues/1653
- Fixes trailing comma when pretty printing dataclass with last field repr=False https://github.com/textualize/rich/issues/1599

## Changed

- Markdown codeblocks now word-wrap https://github.com/textualize/rich/issues/1515

## [10.12.0] - 2021-10-06

### Updated

- Official Py3.10 release

### Fixed

- Fixed detection of custom repr when pretty printing dataclasses

## [10.11.0] - 2021-09-24

### Added

- Added `suppress` parameter to tracebacks
- Added `max_frames` parameter to tracebacks

## [10.10.0] - 2021-09-18

### Added

- Added stdin support to `rich.json`

### Fixed

- Fixed pretty printing of objects with fo magic with **getattr** https://github.com/textualize/rich/issues/1492

## [10.9.0] - 2021-08-29

### Added

- Added data parameter to print_json method / function
- Added an --indent parameter to python -m rich.json

### Changed

- Changed default indent of JSON to 2 (down from 4)
- Changed highlighting of JSON keys to new style (bold blue)

## [10.8.0] - 2021-08-28

### Added

- Added Panel.subtitle
- Added Panel.subtitle_align
- Added rich.json.JSON
- Added rich.print_json and Console.print_json

### Fixed

- Fixed a bug where calling `rich.reconfigure` within a `pytest_configure` hook would lead to a crash
- Fixed highlight not being passed through options https://github.com/textualize/rich/issues/1404

## [10.7.0] - 2021-08-05

### Added

- Added Text.apply_meta
- Added meta argument to Text.assemble
- Added Style.from_meta
- Added Style.on
- Added Text.on

### Changed

- Changed `RenderGroup` to `Group` and `render_group` to `group` (old names remain for compatibility but will be deprecated in the future)
- Changed `rich.repr.RichReprResult` to `rich.repr.Result` (old names remain for compatibility but will be deprecated in the future)
- Changed meta serialization to use pickle rather than marshal to permit callables

## [10.6.0] - 2021-07-12

### Deprecated

- Added deprecation warning for tabulate_mapping which will be removed in v11.0.0

### Added

- Added precision argument to filesize.decimal
- Added separator argument to filesize.decimal
- Added \_rich_traceback_guard to Traceback
- Added emoji_variant to Console
- Added -emoji and -text variant selectors to emoji code

### Fixed

- Fixed issue with adjoining color tags https://github.com/textualize/rich/issues/1334

### Changed

- Changed Console.size to use unproxied stdin and stdout

## [10.5.0] - 2021-07-05

### Fixed

- Fixed Pandas objects not pretty printing https://github.com/textualize/rich/issues/1305
- Fixed https://github.com/textualize/rich/issues/1256
- Fixed typing with rich.repr.auto decorator
- Fixed repr error formatting https://github.com/textualize/rich/issues/1326

### Added

- Added new_line_start argument to Console.print
- Added Segment.divide method
- Added Segment.split_cells method
- Added segment.SegmentLines class

## [10.4.0] - 2021-06-18

### Added

- Added Style.meta
- Added rich.repr.auto decorator

### Fixed

- Fixed error pretty printing classes with special **rich_repr** method

## [10.3.0] - 2021-06-09

### Added

- Added Console.size setter
- Added Console.width setter
- Added Console.height setter
- Added angular style Rich reprs
- Added an IPython extension. Load via `%load_ext rich`

### Changed

- Changed the logic for retrieving the calling frame in console logs to a faster one for the Python implementations that support it.

## [10.2.2] - 2021-05-19

### Fixed

- Fixed status not rendering console markup https://github.com/textualize/rich/issues/1244

## [10.2.1] - 2021-05-17

### Fixed

- Fixed panel in Markdown exploding https://github.com/textualize/rich/issues/1234

## [10.2.0] - 2021-05-12

### Added

- Added syntax for call, i.e. "Foo(bar)"
- Added Console.measure as a convenient alias for Measurement.get
- Added support for pretty printing attrs objects
- Added mappingproxy to pretty print
- Added UserDict and UserList support to pretty printer

### Changed

- Changed colorama init to set strip=False
- Changed highlighter for False, True, None to not match in the middle of a word. i.e. NoneType is no longer highlighted as None

### Fixed

- Fixed initial blank lines removed from Syntax https://github.com/textualize/rich/issues/1214

## [10.1.0] - 2021-04-03

### Fixed

- Fixed support for jupyter qtconsole and similar Jupyter environments

## [10.0.1] - 2021-03-30

### Fixed

- Fixed race condition that duplicated lines in progress https://github.com/textualize/rich/issues/1144

## [10.0.0] - 2021-03-27

### Changed

- Made pydoc import lazy as at least one use found it slow to import https://github.com/textualize/rich/issues/1104
- Modified string highlighting to not match in the middle of a word, so that apostrophes are not considered strings
- New way of encoding control codes in Segment
- New signature for Control class
- Changed Layout.split to use new Splitter class
- Improved layout.tree
- Changed default theme color for repr.number to cyan
- `__rich_measure__` signature changed to accept ConsoleOptions rather than max_width
- `text` parameter to rich.spinner.Spinner changed to RenderableType

### Added

- Added `__rich_repr__` protocol method to Pretty
- Added rich.region.Region
- Added ConsoleOptions.update_dimensions
- Added rich.console.ScreenUpdate
- Added Console.is_alt_screen
- Added Control.segment, Control.bell, Control.home, Control.move_to, Control.clear, Control.show_cursor, Control.alt_screen
- Added Console.update_screen and Console.update_screen_lines
- Added Layout.add_split, Layout.split_column, Layout.split_row, layout.refresh
- Added new Rich repr protocol `__rich_repr__`

### Fixed

- Fixed table style taking precedence over row style https://github.com/textualize/rich/issues/1129
- Fixed incorrect measurement of Text with new lines and whitespace https://github.com/textualize/rich/issues/1133
- Made type annotations consistent for various `total` keyword arguments in `rich.progress` and rich.`progress_bar`
- Disabled Progress no longer displays itself when starting https://github.com/textualize/rich/pull/1125
- Animations no longer reset when updating rich.status.Status

## [9.13.0] - 2021-03-06

### Added

- Pretty printer now supports dataclasses

### Fixed

- Fixed Syntax background https://github.com/textualize/rich/issues/1088
- Fix for double tracebacks when no formatter https://github.com/textualize/rich/issues/1079

### Changed

- Added ws and wss to url highlighter

## [9.12.4] - 2021-03-01

### Fixed

- Fixed custom formatters with rich tracebacks in RichHandler https://github.com/textualize/rich/issues/1079

### Changed

- Allow highly compressed table cells to go to 0 width
- Optimization to remove empty styles in various places

## [9.12.3] - 2021-02-28

### Changed

- Optimized Padding

## [9.12.2] - 2021-02-27

### Added

- Added ConsoleOptions.copy

### Changed

- Optimized ConsoleOptions.update

## [9.12.1] - 2021-02-27

### Fixed

- Fixed deadlock in Progress https://github.com/textualize/rich/issues/1061

### Added

- Added Task.finished_speed

### Changed

- Froze TransferSpeedColumn speed when task is finished
- Added SIGINT handler to downloader.py example
- Optimization for large tables

## [9.12.0] - 2021-02-24

### Fixed

- Fixed issue with Syntax and missing lines in Layout https://github.com/textualize/rich/issues/1050
- Fixed issue with nested markdown elements https://github.com/textualize/rich/issues/1036
- Fixed new lines not invoking render hooks https://github.com/textualize/rich/issues/1052
- Fixed Align setting height to child https://github.com/textualize/rich/issues/1057

### Changed

- Printing a table with no columns now result in a blank line https://github.com/textualize/rich/issues/1044

### Added

- Added height to Panel

## [9.11.1] - 2021-02-20

### Fixed

- Fixed table with expand=False not expanding when justify="center"
- Fixed single renderable in Layout not respecting height
- Fixed COLUMNS and LINES env var https://github.com/textualize/rich/issues/1019
- Layout now respects minimum_size when fixes sizes are greater than available space
- HTML export now changes link underline score to match terminal https://github.com/textualize/rich/issues/1009

### Changed

- python -m rich.markdown and rich.syntax show usage with no file

### Added

- Added height parameter to Layout
- Added python -m rich.segment

## [9.11.0] - 2021-02-15

### Fixed

- Fixed error message for tracebacks with broken `__str__` https://github.com/textualize/rich/issues/980
- Fixed markup edge case https://github.com/textualize/rich/issues/987

### Added

- Added cheeky sponsorship request to test card
- Added `quiet` argument to Console constructor
- Added support for a callback function to format timestamps (allows presentation of milliseconds)
- Added Console.set_alt_screen and Console.screen
- Added height to ConsoleOptions
- Added `vertical` parameter to Align
- Added Layout class

### Changed

- Pretty.overflow now defaults to None
- Panel now respects options.height
- Traceback lexer defaults to Python if no extension on source
- Added ConsoleDimensions size attribute to ConsoleOptions so that size can't change mid-render

## [9.10.0] - 2021-01-27

### Changed

- Some optimizations for Text
- Further optimized Tracebacks by not tokenizing code more that necessary
- Table Column.header_style and Column.footer_style are now added to Table header/footer style

## [9.9.0] - 2021-01-23

### Changed

- Extended Windows palette to 16 colors
- Modified windows palette to Windows 10 colors
- Change regex for attrib_name to be more performant
- Optimized traceback generation

### Fixed

- Fix double line tree guides on Windows
- Fixed Tracebacks ignoring initial blank lines
- Partial fix for tracebacks not finding source after chdir
- Fixed error message when code in tracebacks doesn't have an extension https://github.com/textualize/rich/issues/996

### Added

- Added post_style argument to Segment.apply_style

## [9.8.2] - 2021-01-15

### Fixed

- Fixed deadlock in live https://github.com/textualize/rich/issues/927

## [9.8.1] - 2021-01-13

### Fixed

- Fixed rich.inspect failing with attributes that claim to be callable but aren't https://github.com/textualize/rich/issues/916

## [9.8.0] - 2021-01-11

### Added

- Added **rich_measure** for tree
- Added rich.align.VerticalCenter

### Changed

- The `style` argument on Align now applies to background only
- Changed display of progress bars in no_color mode for clarity
- Console property `size` will fall back to getting the terminal size of stdout it stdin fails, this allows size to be correctly determined when piping

### Fixed

- Fixed panel cropping when shrunk too bar
- Allow passing markdown over STDIN when using `python -m rich.markdown`
- Fix printing MagicMock.mock_calls https://github.com/textualize/rich/issues/903

## [9.7.0] - 2021-01-09

### Added

- Added rich.tree
- Added no_color argument to Console

## [9.6.2] - 2021-01-07

### Fixed

- Fixed markup escaping edge case https://github.com/textualize/rich/issues/878
- Double tag escape, i.e. `"\\[foo]"` results in a backslash plus `[foo]` tag
- Fixed header_style not applying to headers in positional args https://github.com/textualize/rich/issues/953

## [9.6.1] - 2020-12-31

### Fixed

- Fixed encoding error on Windows when loading code for Tracebacks

## [9.6.0] - 2020-12-30

### Changed

- MarkupError exception raise from None to omit internal exception
- Factored out RichHandler.render and RichHandler.render_message for easier extending
- Display pretty printed value in rich.inspect

### Added

- Added Progress.TimeElapsedColumn
- Added IPython support to pretty.install

### Fixed

- Fixed display of locals in Traceback for stdin

## [9.5.1] - 2020-12-19

### Fixed

- Fixed terminal size detection on Windows https://github.com/textualize/rich/issues/836
- Fixed hex number highlighting

## [9.5.0] - 2020-12-18

### Changed

- If file is not specified on Console then the Console.file will return the current sys.stdout. Prior to 9.5.0 sys.stdout was cached on the Console, which could break code that wrapped sys.stdout after the Console was constructed.
- Changed `Color.__str__` to not include ansi codes
- Changed Console.size to get the terminal dimensions via sys.stdin. This means that if you set file to be an io.StringIO file then the width will be set to the current terminal dimensions and not a default of 80.

### Added

- Added stderr parameter to Console
- Added rich.reconfigure
- Added `Color.__rich__`
- Added Console.soft_wrap
- Added Console.style parameter
- Added Table.highlight parameter to enable highlighting of cells
- Added Panel.highlight parameter to enable highlighting of panel title
- Added highlight to ConsoleOptions

### Fixed

- Fixed double output in rich.live https://github.com/textualize/rich/issues/485
- Fixed Console.out highlighting not reflecting defaults https://github.com/textualize/rich/issues/827
- FileProxy now raises TypeError for empty non-str arguments https://github.com/textualize/rich/issues/828

## [9.4.0] - 2020-12-12

### Added

- Added rich.live https://github.com/textualize/rich/pull/382
- Added algin parameter to Rule and Console.rule
- Added rich.Status class and Console.status
- Added getitem to Text
- Added style parameter to Console.log
- Added rich.diagnose command

### Changed

- Table.add_row style argument now applies to entire line and not just cells
- Added end_section parameter to Table.add_row to force a line underneath row

## Fixed

- Fixed suppressed traceback context https://github.com/textualize/rich/issues/468

## [9.3.0] - 2020-12-1

### Added

- Added get_datetime parameter to Console, to allow for repeatable tests
- Added get_time parameter to Console
- Added rich.abc.RichRenderable
- Added expand_all to rich.pretty.install()
- Added locals_max_length, and locals_max_string to Traceback and logging.RichHandler
- Set defaults of max_length and max_string for Traceback to 10 and 80
- Added disable argument to Progress

### Changed

- Reformatted test card (python -m rich)

### Fixed

- Fixed redirecting of stderr in Progress
- Fixed broken expanded tuple of one https://github.com/textualize/rich/issues/445
- Fixed traceback message with `from` exceptions
- Fixed justify argument not working in console.log https://github.com/textualize/rich/issues/460

## [9.2.0] - 2020-11-08

### Added

- Added tracebacks_show_locals parameter to RichHandler
- Added max_string to Pretty
- Added rich.ansi.AnsiDecoder
- Added decoding of ansi codes to captured stdout in Progress
- Added expand_all to rich.pretty.pprint

### Changed

- Applied dim=True to indent guide styles
- Factored out RichHandler.get_style_and_level to allow for overriding in subclasses
- Hid progress bars from html export
- rich.pretty.pprint now soft wraps

## [9.1.0] - 2020-10-23

### Added

- Added Text.with_indentation_guide
- Added Text.detect_indentation
- Added Pretty.indent_guides
- Added Syntax.indent_guides
- Added indent_guides parameter on pretty.install
- Added rich.pretty.pprint
- Added max_length to Pretty

### Changed

- Enabled indent guides on Tracebacks

### Fixed

- Fixed negative time remaining in Progress bars https://github.com/textualize/rich/issues/378

## [9.0.1] - 2020-10-19

### Fixed

- Fixed broken ANSI codes in input on windows legacy https://github.com/textualize/rich/issues/393

## [9.0.0] - 2020-10-18

### Fixed

- Progress download column now displays decimal units

### Added

- Support for Python 3.9
- Added legacy_windows to ConsoleOptions
- Added ascii_only to ConsoleOptions
- Added box.SQUARE_DOUBLE_HEAD
- Added highlighting of EUI-48 and EUI-64 (MAC addresses)
- Added Console.pager
- Added Console.out
- Added binary_units in progress download column
- Added Progress.reset
- Added Style.background_style property
- Added Bar renderable https://github.com/textualize/rich/pull/361
- Added Table.min_width
- Added table.Column.min_width and table.Column.max_width, and same to Table.add_column

### Changed

- Dropped box.get_safe_box function in favor of Box.substitute
- Changed default padding in Panel from 0 to (0, 1) https://github.com/textualize/rich/issues/385
- Table with row_styles will extend background color between cells if the box has no vertical dividerhttps://github.com/textualize/rich/issues/383
- Changed default of fit kwarg in render_group() from False to True
- Renamed rich.bar to rich.progress_bar, and Bar class to ProgressBar, rich.bar is now the new solid bar class

### Fixed

- Fixed typo in `Style.transparent_background` method name.

## [8.0.0] - 2020-10-03

### Added

- Added Console.bell method
- Added Set to types that Console.print will automatically pretty print
- Added show_locals to Traceback
- Added theme stack mechanism, see Console.push_theme and Console.pop_theme

### Changed

- Changed Style.empty to Style.null to better reflect what it does
- Optimized combining styles involving a null style
- Change error messages in Style.parse to read better

### Fixed

- Fixed Table.\_\_rich_measure\_\_
- Fixed incorrect calculation of fixed width columns

## [7.1.0] - 2020-09-26

### Added

- Added Console.begin_capture, Console.end_capture and Console.capture
- Added Table.title_justify and Table.caption_justify https://github.com/textualize/rich/issues/301

### Changed

- Improved formatting of exceptions
- Enabled Rich exceptions in logging https://github.com/taliraj
- UTF-8 encoding is now mentioned in HTML head section

### Removed

- Removed line_numbers argument from traceback.install, which was undocumented and did nothing

## [7.0.0] - 2020-09-18

### Added

- New ansi_dark and ansi_light themes
- Added Text.append_tokens for fast appending of string + Style pairs
- Added Text.remove_suffix
- Added Text.append_tokens

### Changed

- Text.tabs_to_spaces was renamed to Text.expand_tabs, which works in place rather than returning a new instance
- Renamed Column.index to Column.\_index
- Optimized Style.combine and Style.chain
- Optimized text rendering by fixing internal cache mechanism
- Optimized hash generation for Styles

## [6.2.0] - 2020-09-13

### Added

- Added inline code highlighting to Markdown

## [6.1.2] - 2020-09-11

### Added

- Added ipv4 and ipv6 to ReprHighlighter

### Changed

- The `#` sign is included in url highlighting

### Fixed

- Fixed force-color switch in rich.syntax and rich.markdown commands

## [6.1.1] - 2020-09-07

### Changed

- Restored "def" in inspect signature

## [6.1.0] - 2020-09-07

### Added

- New inspect module
- Added os.\_Environ to pretty print

### Fixed

- Prevented recursive renderables from getting stuck

## Changed

- force_terminal and force_jupyter can now be used to force the disabled state, or left as None to auto-detect.
- Panel now expands to fit title if supplied

## [6.0.0] - 2020-08-25

### Fixed

- Fixed use of `__rich__` cast

### Changed

- New algorithm to pretty print which fits more on a line if possible
- Deprecated `character` parameter in Rule and Console.rule, in favor of `characters`
- Optimized Syntax.from_path to avoid searching all lexers, which also speeds up tracebacks

### Added

- Added soft_wrap flag to Console.print

## [5.2.1] - 2020-08-19

### Fixed

- Fixed underscore with display hook https://github.com/textualize/rich/issues/235

## [5.2.0] - 2020-08-14

### Changed

- Added crop argument to Console.print
- Added "ignore" overflow method
- Added multiple characters per rule @hedythedev https://github.com/textualize/rich/pull/207

## [5.1.2] - 2020-08-10

### Fixed

- Further optimized pretty printing ~5X.

## [5.1.1] - 2020-08-09

### Fixed

- Optimized pretty printing ~3X faster

## [5.1.0] - 2020-08-08

### Added

- Added Text.cell_len
- Added helpful message regarding unicode decoding errors https://github.com/textualize/rich/issues/212
- Added display hook with pretty.install()

### Fixed

- Fixed deprecation warnings re backslash https://github.com/textualize/rich/issues/210
- Fixed repr highlighting of scientific notation, e.g. 1e100

### Changed

- Implemented pretty printing, and removed pprintpp from dependencies
- Optimized Text.join

## [5.0.0] - 2020-08-02

### Changed

- Change to console markup syntax to not parse Python structures as markup, i.e. `[1,2,3]` is treated as a literal, not a tag.
- Standard color numbers syntax has changed to `"color(<number>)"` so that `[5]` (for example) is considered a literal.
- Markup escape method has changed from double brackets to preceding with a backslash, so `foo[[]]` would be `foo\[bar]`

## [4.2.2] - 2020-07-30

### Changed

- Added thread to automatically call update() in progress.track(). Replacing previous adaptive algorithm.
- Second attempt at working around https://bugs.python.org/issue37871

## [4.2.1] - 2020-07-29

### Added

- Added show_time and show_level parameters to RichHandler https://github.com/textualize/rich/pull/182

### Fixed

- Fixed progress.track iterator exiting early https://github.com/textualize/rich/issues/189
- Added workaround for Python bug https://bugs.python.org/issue37871, fixing https://github.com/textualize/rich/issues/186

### Changed

- Set overflow=fold for log messages https://github.com/textualize/rich/issues/190

## [4.2.0] - 2020-07-27

### Fixed

- Fixed missing new lines https://github.com/textualize/rich/issues/178
- Fixed Progress.track https://github.com/textualize/rich/issues/184
- Remove control codes from exported text https://github.com/textualize/rich/issues/181
- Implemented auto-detection and color rendition of 16-color mode

## [4.1.0] - 2020-07-26

### Changed

- Optimized progress.track for very quick iterations
- Force default size of 80x25 if get_terminal_size reports size of 0,0

## [4.0.0] - 2020-07-23

Major version bump for a breaking change to `Text.stylize signature`, which corrects a minor but irritating API wart. The style now comes first and the `start` and `end` offsets default to the entire text. This allows for `text.stylize_all(style)` to be replaced with `text.stylize(style)`. The `start` and `end` offsets now support negative indexing, so `text.stylize("bold", -1)` makes the last character bold.

### Added

- Added markup switch to RichHandler https://github.com/textualize/rich/issues/171

### Changed

- Change signature of Text.stylize to accept style first
- Remove Text.stylize_all which is no longer necessary

### Fixed

- Fixed rendering of Confirm prompt https://github.com/textualize/rich/issues/170

## [3.4.1] - 2020-07-22

### Fixed

- Fixed incorrect default of expand in Table.grid

## [3.4.0] - 2020-07-22

### Added

- Added stream parameter to Console.input
- Added password parameter to Console.input
- Added description parameter to Progress.update
- Added rich.prompt
- Added detecting 'dumb' terminals
- Added Text.styled alternative constructor

### Fixes

- Fixed progress bars so that they are readable when color is disabled

## [3.3.2] - 2020-07-14

### Changed

- Optimized Text.pad

### Added

- Added rich.scope
- Change log_locals to use scope.render_scope
- Added title parameter to Columns

## [3.3.1] - 2020-07-13

### Added

- box.ASCII_DOUBLE_HEAD

### Changed

- Removed replace of -- --- ... from Markdown, as it made it impossible to include CLI info

## [3.3.0] - 2020-07-12

### Added

- Added title and title_align options to Panel
- Added pad and width parameters to Align
- Added end parameter to Rule
- Added Text.pad and Text.align methods
- Added leading parameter to Table

## [3.2.0] - 2020-07-10

### Added

- Added Align.left Align.center Align.right shortcuts
- Added Panel.fit shortcut
- Added align parameter to Columns

### Fixed

- Align class now pads to the right, like Text
- ipywidgets added as an optional dependency
- Issue with Panel and background color
- Fixed missing `__bool__` on Segment

### Changed

- Added `border_style` argument to Panel (note, `style` now applies to interior of the panel)

## [3.1.0] - 2020-07-09

### Changed

- Progress bars now work in Jupyter

## Added

- Added refresh_per_second to progress.track
- Added styles to BarColumn and progress.track

## [3.0.5] - 2020-07-07

### Fixed

- Fixed Windows version number require for truecolor

## [3.0.4] - 2020-07-07

### Changed

- More precise detection of Windows console https://github.com/textualize/rich/issues/140

## [3.0.3] - 2020-07-03

### Fixed

- Fixed edge case with wrapped and overflowed text

### Changed

- New algorithm for compressing table that priorities smaller columns

### Added

- Added safe_box parameter to Console constructor

## [3.0.2] - 2020-07-02

### Added

- Added rich.styled.Styled class to apply styles to renderable
- Table.add_row now has an optional style parameter
- Added table_movie.py to examples

### Changed

- Modified box options to use half line characters at edges
- Non no_wrap columns will now shrink below minimum width if table is compressed

## [3.0.1] - 2020-06-30

### Added

- Added box.ASCII2
- Added markup argument to logging extra

### Changed

- Setting a non-None width now implies expand=True

## [3.0.0] - 2020-06-28

### Changed

- Enabled supported box chars for legacy Windows, and introduce `safe_box` flag
- Disable hyperlinks on legacy Windows
- Constructors for Rule and Panel now have keyword only arguments (reason for major version bump)
- Table.add_colum added keyword only arguments

### Fixed

- Fixed Table measure

## [2.3.1] - 2020-06-26

### Fixed

- Disabled legacy_windows if jupyter is detected https://github.com/textualize/rich/issues/125

## [2.3.0] - 2020-06-26

### Fixed

- Fixed highlighting of paths / filenames
- Corrected docs for RichHandler which erroneously said default console writes to stderr

### Changed

- Allowed `style` parameter for `highlight_regex` to be a callable that returns a style

### Added

- Added optional highlighter parameter to RichHandler

## [2.2.6] - 2020-06-24

### Changed

- Store a "link id" on Style instance, so links containing different styles are highlighted together. (https://github.com/textualize/rich/pull/123)

## [2.2.5] - 2020-06-23

### Fixed

- Fixed justify of tables (https://github.com/textualize/rich/issues/117)

## [2.2.4] - 2020-06-21

### Added

- Added enable_link_path to RichHandler
- Added legacy_windows switch to Console constructor

## [2.2.3] - 2020-06-15

### Fixed

- Fixed console.log hyperlink not containing full path

### Changed

- Used random number for hyperlink id

## [2.2.2] - 2020-06-14

### Changed

- Exposed RichHandler highlighter as a class var

## [2.2.1] - 2020-06-14

### Changed

- Linked path in log render to file

## [2.2.0] - 2020-06-14

### Added

- Added redirect_stdout and redirect_stderr to Progress

### Changed

- printing to console with an active Progress doesn't break visuals

## [2.1.0] - 2020-06-11

### Added

- Added 'transient' option to Progress

### Changed

- Truncated overly long text in Rule with ellipsis overflow

## [2.0.1] - 2020-06-10

### Added

- Added expand option to Padding

### Changed

- Some minor optimizations in Text

### Fixed

- Fixed broken rule with CJK text

## [2.0.0] - 2020-06-06

### Added

- Added overflow methods
- Added no_wrap option to print()
- Added width option to print
- Improved handling of compressed tables

### Fixed

- Fixed erroneous space at end of log
- Fixed erroneous space at end of progress bar

### Changed

- Renamed \_ratio.ratio_divide to \_ratio.ratio_distribute
- Renamed JustifyValues to JustifyMethod (backwards incompatible)
- Optimized \_trim_spans
- Enforced keyword args in Console / Text interfaces (backwards incompatible)
- Return self from text.append

## [1.3.1] - 2020-06-01

### Changed

- Changed defaults of Table.grid
- Polished listdir.py example

### Added

- Added width argument to Columns

### Fixed

- Fixed for `columns_first` argument in Columns
- Fixed incorrect padding in columns with fixed width

## [1.3.0] - 2020-05-31

### Added

- Added rich.get_console() function to get global console instance.
- Added Columns class

### Changed

- Updated `markdown.Heading.create()` to work with subclassing.
- Console now transparently works with Jupyter

### Fixed

- Fixed issue with broken table with show_edge=False and a non-None box arg

## [1.2.3] - 2020-05-24

### Added

- Added `padding` parameter to Panel
- Added 'indeterminate' state when progress bars aren't started

### Fixed

- Fixed Progress deadlock https://github.com/textualize/rich/issues/90

### Changed

- Auto-detect "truecolor" color system when in Windows Terminal

## [1.2.2] - 2020-05-22

### Fixed

- Issue with right aligned wrapped text adding extra spaces

## [1.2.1] - 2020-05-22

### Fixed

- Issue with sum and Style

## [1.2.0] - 2020-05-22

### Added

- Support for double underline, framed, encircled, and overlined attributes

### Changed

- Optimized Style
- Changed methods `__console__` to `__rich_console__`, and `__measure__` to `__rich_measure__`

## [1.1.9] - 2020-05-20

### Fixed

- Exception when BarColumn.bar_width == None

## [1.1.8] - 2020-05-20

### Changed

- Optimizations for Segment, Console and Table

### Added

- Added Console.clear method
- Added exporting of links to HTML

## [1.1.7] - 2020-05-19

### Added

- Added collapse_padding option to Table.

### Changed

- Some style attributes may be abbreviated (b for bold, i for italic etc). Previously abbreviations worked in console markup but only one at a time, i.e. "[b]Hello[/]" but not "[b i]Hello[/]" -- now they work everywhere.
- Renamed 'text' property on Text to 'plain'. i.e. text.plain returns a string version of the Text instance.

### Fixed

- Fixed zero division if total is 0 in progress bar

## [1.1.6] - 2020-05-17

### Added

- Added rich.align.Align class
- Added justify argument to Console.print and console.log

## [1.1.5] - 2020-05-15

### Changed

- Changed progress bars to write to stdout on terminal and hide on non-terminal

## [1.1.4] - 2020-05-15

### Fixed

- Fixed incorrect file and link in progress.log
- Fixes for legacy windows: Bar, Panel, and Rule now use ASCII characters
- show_cursor is now a no-op on legacy windows

### Added

- Added Console.input

### Changed

- Disable progress bars when not writing to a terminal

## [1.1.3] - 2020-05-14

### Fixed

- Issue with progress of one line`

## [1.1.2] - 2020-05-14

### Added

- Added -p switch to python -m rich.markdown to page output
- Added Console.control to output control codes

### Changed

- Changed Console log_time_format to no longer require a space at the end
- Added print and log to Progress to render terminal output when progress is active

## [1.1.1] - 2020-05-12

### Changed

- Stripped cursor moving control codes from text

## [1.1.0] - 2020-05-10

### Added

- Added hyperlinks to Style and markup
- Added justify and code theme switches to markdown command

## [1.0.3] - 2020-05-08

### Added

- Added `python -m rich.syntax` command

## [1.0.2] - 2020-05-08

### Fixed

- Issue with Windows legacy support https://github.com/textualize/rich/issues/59

## [1.0.1] - 2020-05-08

### Changed

- Applied console markup after highlighting
- Documented highlighting
- Changed Markup parser to handle overlapping styles
- Relaxed dependency on colorama
- Allowed Theme to accept values as style definitions (str) as well as Style instances
- Added a panel to emphasize code in Markdown

### Added

- Added markup.escape
- Added `python -m rich.theme` command
- Added `python -m rich.markdown` command
- Added rendering of images in Readme (links only)

### Fixed

- Fixed Text.assemble not working with strings https://github.com/textualize/rich/issues/57
- Fixed table when column widths must be compressed to fit

## [1.0.0] - 2020-05-03

### Changed

- Improvements to repr highlighter to highlight URLs

## [0.8.13] - 2020-04-28

### Fixed

- Fixed incorrect markdown rendering for quotes and changed style

## [0.8.12] - 2020-04-21

### Fixed

- Removed debug print from rich.progress

## [0.8.11] - 2020-04-14

### Added

- Added Table.show_lines to render lines between rows

### Changed

- Added markup escape with double square brackets

## [0.8.10] - 2020-04-12

### Fixed

- Fix row_styles applying to header

## [0.8.9] - 2020-04-12

### Changed

- Added force_terminal option to `Console.__init__`

### Added

- Added Table.row_styles to enable zebra striping.

## [0.8.8] - 2020-03-31

### Fixed

- Fixed background in Syntax

## [0.8.7] - 2020-03-31

### Fixed

- Broken wrapping of long lines
- Fixed wrapping in Syntax

### Changed

- Added word_wrap option to Syntax, which defaults to False.
- Added word_wrap option to Traceback.

## [0.8.6] - 2020-03-29

### Added

- Experimental Jupyter notebook support: from rich.jupyter import print

## [0.8.5] - 2020-03-29

### Changed

- Smarter number parsing regex for repr highlighter

### Added

- uuid highlighter for repr

## [0.8.4] - 2020-03-28

### Added

- Added 'test card', run python -m rich

### Changed

- Detected windows terminal, defaulting to colorama support

### Fixed

- Fixed table scaling issue

## [0.8.3] - 2020-03-27

### Fixed

- CJK right align

## [0.8.2] - 2020-03-27

### Changed

- Fixed issue with 0 speed resulting in zero division error
- Changed signature of Progress.update
- Made calling start() a second time a no-op

## [0.8.1] - 2020-03-22

### Added

- Added progress.DownloadColumn

## [0.8.0] - 2020-03-17

### Added

- CJK support
- Console level highlight flag
- Added encoding argument to Syntax.from_path

### Changed

- Dropped support for Windows command prompt (try https://www.microsoft.com/en-gb/p/windows-terminal-preview/)
- Added task_id to Progress.track

## [0.7.2] - 2020-03-15

### Fixed

- KeyError for missing pygments style

## [0.7.1] - 2020-03-13

### Fixed

- Issue with control codes being used in length calculation

### Changed

- Remove current_style concept, which wasn't really used and was problematic for concurrency

## [0.7.0] - 2020-03-12

### Changed

- Added width option to Panel
- Change special method `__render_width__` to `__measure__`
- Dropped the "markdown style" syntax in console markup
- Optimized style rendering

### Added

- Added Console.show_cursor method
- Added Progress bars

### Fixed

- Fixed wrapping when a single word was too large to fit in a line

## [0.6.0] - 2020-03-03

### Added

- Added tab_size to Console and Text
- Added protocol.is_renderable for runtime check
- Added emoji switch to Console
- Added inherit boolean to Theme
- Made Console thread safe, with a thread local buffer

### Changed

- Console.markup attribute now effects Table
- SeparatedConsoleRenderable and RichCast types

### Fixed

- Fixed tabs breaking rendering by converting to spaces

## [0.5.0] - 2020-02-23

### Changed

- Replaced `__console_str__` with `__rich__`

## [0.4.1] - 2020-02-22

### Fixed

- Readme links in PyPI

## [0.4.0] - 2020-02-22

### Added

- Added Traceback rendering and handler
- Added rich.constrain
- Added rich.rule

### Fixed

- Fixed unnecessary padding

## [0.3.3] - 2020-02-04

### Fixed

- Fixed Windows color support
- Fixed line width on windows issue (https://github.com/textualize/rich/issues/7)
- Fixed Pretty print on Windows

## [0.3.2] - 2020-01-26

### Added

- Added rich.logging

## [0.3.1] - 2020-01-22

### Added

- Added colorama for Windows support

## [0.3.0] - 2020-01-19

### Added

- First official release, API still to be stabilized

[13.2.0]: https://github.com/textualize/rich/compare/v13.1.0...v13.2.0
[13.1.0]: https://github.com/textualize/rich/compare/v13.0.1...v13.1.0
[13.0.1]: https://github.com/textualize/rich/compare/v13.0.0...v13.0.1
[13.0.0]: https://github.com/textualize/rich/compare/v12.6.0...v13.0.0
[12.6.0]: https://github.com/textualize/rich/compare/v12.5.2...v12.6.0
[12.5.2]: https://github.com/textualize/rich/compare/v12.5.1...v12.5.2
[12.5.1]: https://github.com/textualize/rich/compare/v12.5.0...v12.5.1
[12.5.0]: https://github.com/textualize/rich/compare/v12.4.4...v12.5.0
[12.4.4]: https://github.com/textualize/rich/compare/v12.4.3...v12.4.4
[12.4.3]: https://github.com/textualize/rich/compare/v12.4.2...v12.4.3
[12.4.2]: https://github.com/textualize/rich/compare/v12.4.1...v12.4.2
[12.4.1]: https://github.com/textualize/rich/compare/v12.4.0...v12.4.1
[12.4.0]: https://github.com/textualize/rich/compare/v12.3.0...v12.4.0
[12.3.0]: https://github.com/textualize/rich/compare/v12.2.0...v12.3.0
[12.2.0]: https://github.com/textualize/rich/compare/v12.1.0...v12.2.0
[12.1.0]: https://github.com/textualize/rich/compare/v12.0.1...v12.1.0
[12.0.1]: https://github.com/textualize/rich/compare/v12.0.0...v12.0.1
[12.0.0]: https://github.com/textualize/rich/compare/v11.2.0...v12.0.0
[11.2.0]: https://github.com/textualize/rich/compare/v11.1.0...v11.2.0
[11.1.0]: https://github.com/textualize/rich/compare/v11.0.0...v11.1.0
[11.0.0]: https://github.com/textualize/rich/compare/v10.16.1...v11.0.0
[10.16.2]: https://github.com/textualize/rich/compare/v10.16.1...v10.16.2
[10.16.1]: https://github.com/textualize/rich/compare/v10.16.0...v10.16.1
[10.16.0]: https://github.com/textualize/rich/compare/v10.15.2...v10.16.0
[10.15.2]: https://github.com/textualize/rich/compare/v10.15.1...v10.15.2
[10.15.1]: https://github.com/textualize/rich/compare/v10.15.0...v10.15.1
[10.15.0]: https://github.com/textualize/rich/compare/v10.14.0...v10.15.0
[10.14.0]: https://github.com/textualize/rich/compare/v10.13.0...v10.14.0
[10.13.0]: https://github.com/textualize/rich/compare/v10.12.0...v10.13.0
[10.12.0]: https://github.com/textualize/rich/compare/v10.11.0...v10.12.0
[10.11.0]: https://github.com/textualize/rich/compare/v10.10.0...v10.11.0
[10.10.0]: https://github.com/textualize/rich/compare/v10.9.0...v10.10.0
[10.9.0]: https://github.com/textualize/rich/compare/v10.8.0...v10.9.0
[10.8.0]: https://github.com/textualize/rich/compare/v10.7.0...v10.8.0
[10.7.0]: https://github.com/textualize/rich/compare/v10.6.0...v10.7.0
[10.6.0]: https://github.com/textualize/rich/compare/v10.5.0...v10.6.0
[10.5.0]: https://github.com/textualize/rich/compare/v10.4.0...v10.5.0
[10.4.0]: https://github.com/textualize/rich/compare/v10.3.0...v10.4.0
[10.3.0]: https://github.com/textualize/rich/compare/v10.2.2...v10.3.0
[10.2.2]: https://github.com/textualize/rich/compare/v10.2.1...v10.2.2
[10.2.1]: https://github.com/textualize/rich/compare/v10.2.0...v10.2.1
[10.2.0]: https://github.com/textualize/rich/compare/v10.1.0...v10.2.0
[10.1.0]: https://github.com/textualize/rich/compare/v10.0.1...v10.1.0
[10.0.1]: https://github.com/textualize/rich/compare/v10.0.0...v10.0.1
[10.0.0]: https://github.com/textualize/rich/compare/v9.13.0...v10.0.0
[9.13.0]: https://github.com/textualize/rich/compare/v9.12.4...v9.13.0
[9.12.4]: https://github.com/textualize/rich/compare/v9.12.3...v9.12.4
[9.12.3]: https://github.com/textualize/rich/compare/v9.12.2...v9.12.3
[9.12.2]: https://github.com/textualize/rich/compare/v9.12.1...v9.12.2
[9.12.1]: https://github.com/textualize/rich/compare/v9.12.0...v9.12.1
[9.12.0]: https://github.com/textualize/rich/compare/v9.11.1...v9.12.0
[9.11.1]: https://github.com/textualize/rich/compare/v9.11.0...v9.11.1
[9.11.0]: https://github.com/textualize/rich/compare/v9.10.0...v9.11.0
[9.10.0]: https://github.com/textualize/rich/compare/v9.9.0...v9.10.0
[9.9.0]: https://github.com/textualize/rich/compare/v9.8.2...v9.9.0
[9.8.2]: https://github.com/textualize/rich/compare/v9.8.1...v9.8.2
[9.8.1]: https://github.com/textualize/rich/compare/v9.8.0...v9.8.1
[9.8.0]: https://github.com/textualize/rich/compare/v9.7.0...v9.8.0
[9.7.0]: https://github.com/textualize/rich/compare/v9.6.2...v9.7.0
[9.6.2]: https://github.com/textualize/rich/compare/v9.6.1...v9.6.2
[9.6.1]: https://github.com/textualize/rich/compare/v9.6.0...v9.6.1
[9.6.0]: https://github.com/textualize/rich/compare/v9.5.1...v9.6.0
[9.5.1]: https://github.com/textualize/rich/compare/v9.5.0...v9.5.1
[9.5.0]: https://github.com/textualize/rich/compare/v9.4.0...v9.5.0
[9.4.0]: https://github.com/textualize/rich/compare/v9.3.0...v9.4.0
[9.3.0]: https://github.com/textualize/rich/compare/v9.2.0...v9.3.0
[9.2.0]: https://github.com/textualize/rich/compare/v9.1.0...v9.2.0
[9.1.0]: https://github.com/textualize/rich/compare/v9.0.1...v9.1.0
[9.0.1]: https://github.com/textualize/rich/compare/v9.0.0...v9.0.1
[9.0.0]: https://github.com/textualize/rich/compare/v8.0.0...v9.0.0
[8.0.0]: https://github.com/textualize/rich/compare/v7.1.0...v8.0.0
[7.1.0]: https://github.com/textualize/rich/compare/v7.0.0...v7.1.0
[7.0.0]: https://github.com/textualize/rich/compare/v6.2.0...v7.0.0
[6.2.0]: https://github.com/textualize/rich/compare/v6.1.2...v6.2.0
[6.1.2]: https://github.com/textualize/rich/compare/v6.1.1...v6.1.2
[6.1.1]: https://github.com/textualize/rich/compare/v6.1.0...v6.1.1
[6.1.0]: https://github.com/textualize/rich/compare/v6.0.0...v6.1.0
[6.0.0]: https://github.com/textualize/rich/compare/v5.2.1...v6.0.0
[5.2.1]: https://github.com/textualize/rich/compare/v5.2.0...v5.2.1
[5.2.0]: https://github.com/textualize/rich/compare/v5.1.2...v5.2.0
[5.1.2]: https://github.com/textualize/rich/compare/v5.1.1...v5.1.2
[5.1.1]: https://github.com/textualize/rich/compare/v5.1.0...v5.1.1
[5.1.0]: https://github.com/textualize/rich/compare/v5.0.0...v5.1.0
[5.0.0]: https://github.com/textualize/rich/compare/v4.2.2...v5.0.0
[4.2.2]: https://github.com/textualize/rich/compare/v4.2.1...v4.2.2
[4.2.1]: https://github.com/textualize/rich/compare/v4.2.0...v4.2.1
[4.2.0]: https://github.com/textualize/rich/compare/v4.1.0...v4.2.0
[4.1.0]: https://github.com/textualize/rich/compare/v4.0.0...v4.1.0
[4.0.0]: https://github.com/textualize/rich/compare/v3.4.1...v4.0.0
[3.4.1]: https://github.com/textualize/rich/compare/v3.4.0...v3.4.1
[3.4.0]: https://github.com/textualize/rich/compare/v3.3.2...v3.4.0
[3.3.2]: https://github.com/textualize/rich/compare/v3.3.1...v3.3.2
[3.3.1]: https://github.com/textualize/rich/compare/v3.3.0...v3.3.1
[3.3.0]: https://github.com/textualize/rich/compare/v3.2.0...v3.3.0
[3.2.0]: https://github.com/textualize/rich/compare/v3.1.0...v3.2.0
[3.1.0]: https://github.com/textualize/rich/compare/v3.0.5...v3.1.0
[3.0.5]: https://github.com/textualize/rich/compare/v3.0.4...v3.0.5
[3.0.4]: https://github.com/textualize/rich/compare/v3.0.3...v3.0.4
[3.0.3]: https://github.com/textualize/rich/compare/v3.0.2...v3.0.3
[3.0.2]: https://github.com/textualize/rich/compare/v3.0.1...v3.0.2
[3.0.1]: https://github.com/textualize/rich/compare/v3.0.0...v3.0.1
[3.0.0]: https://github.com/textualize/rich/compare/v2.3.1...v3.0.0
[2.3.1]: https://github.com/textualize/rich/compare/v2.3.0...v2.3.1
[2.3.0]: https://github.com/textualize/rich/compare/v2.2.6...v2.3.0
[2.2.6]: https://github.com/textualize/rich/compare/v2.2.5...v2.2.6
[2.2.5]: https://github.com/textualize/rich/compare/v2.2.4...v2.2.5
[2.2.4]: https://github.com/textualize/rich/compare/v2.2.3...v2.2.4
[2.2.3]: https://github.com/textualize/rich/compare/v2.2.2...v2.2.3
[2.2.2]: https://github.com/textualize/rich/compare/v2.2.1...v2.2.2
[2.2.1]: https://github.com/textualize/rich/compare/v2.2.0...v2.2.1
[2.2.0]: https://github.com/textualize/rich/compare/v2.1.0...v2.2.0
[2.1.0]: https://github.com/textualize/rich/compare/v2.0.1...v2.1.0
[2.0.1]: https://github.com/textualize/rich/compare/v2.0.0...v2.0.1
[2.0.0]: https://github.com/textualize/rich/compare/v1.3.1...v2.0.0
[1.3.1]: https://github.com/textualize/rich/compare/v1.3.0...v1.3.1
[1.3.0]: https://github.com/textualize/rich/compare/v1.2.3...v1.3.0
[1.2.3]: https://github.com/textualize/rich/compare/v1.2.2...v1.2.3
[1.2.2]: https://github.com/textualize/rich/compare/v1.2.1...v1.2.2
[1.2.1]: https://github.com/textualize/rich/compare/v1.2.0...v1.2.1
[1.2.0]: https://github.com/textualize/rich/compare/v1.1.9...v1.2.0
[1.1.9]: https://github.com/textualize/rich/compare/v1.1.8...v1.1.9
[1.1.8]: https://github.com/textualize/rich/compare/v1.1.7...v1.1.8
[1.1.7]: https://github.com/textualize/rich/compare/v1.1.6...v1.1.7
[1.1.6]: https://github.com/textualize/rich/compare/v1.1.5...v1.1.6
[1.1.5]: https://github.com/textualize/rich/compare/v1.1.4...v1.1.5
[1.1.4]: https://github.com/textualize/rich/compare/v1.1.3...v1.1.4
[1.1.3]: https://github.com/textualize/rich/compare/v1.1.2...v1.1.3
[1.1.2]: https://github.com/textualize/rich/compare/v1.1.1...v1.1.2
[1.1.1]: https://github.com/textualize/rich/compare/v1.1.0...v1.1.1
[1.1.0]: https://github.com/textualize/rich/compare/v1.0.3...v1.1.0
[1.0.3]: https://github.com/textualize/rich/compare/v1.0.2...v1.0.3
[1.0.2]: https://github.com/textualize/rich/compare/v1.0.1...v1.0.2
[1.0.1]: https://github.com/textualize/rich/compare/v1.0.0...v1.0.1
[1.0.0]: https://github.com/textualize/rich/compare/v0.8.13...v1.0.0
[0.8.13]: https://github.com/textualize/rich/compare/v0.8.12...v0.8.13
[0.8.12]: https://github.com/textualize/rich/compare/v0.8.11...v0.8.12
[0.8.11]: https://github.com/textualize/rich/compare/v0.8.10...v0.8.11
[0.8.10]: https://github.com/textualize/rich/compare/v0.8.9...v0.8.10
[0.8.9]: https://github.com/textualize/rich/compare/v0.8.8...v0.8.9
[0.8.8]: https://github.com/textualize/rich/compare/v0.8.7...v0.8.8
[0.8.7]: https://github.com/textualize/rich/compare/v0.8.6...v0.8.7
[0.8.6]: https://github.com/textualize/rich/compare/v0.8.5...v0.8.6
[0.8.5]: https://github.com/textualize/rich/compare/v0.8.4...v0.8.5
[0.8.4]: https://github.com/textualize/rich/compare/v0.8.3...v0.8.4
[0.8.3]: https://github.com/textualize/rich/compare/v0.8.2...v0.8.3
[0.8.2]: https://github.com/textualize/rich/compare/v0.8.1...v0.8.2
[0.8.1]: https://github.com/textualize/rich/compare/v0.8.0...v0.8.1
[0.8.0]: https://github.com/textualize/rich/compare/v0.7.2...v0.8.0
[0.7.2]: https://github.com/textualize/rich/compare/v0.7.1...v0.7.2
[0.7.1]: https://github.com/textualize/rich/compare/v0.7.0...v0.7.1
[0.7.0]: https://github.com/textualize/rich/compare/v0.6.0...v0.7.0
[0.6.0]: https://github.com/textualize/rich/compare/v0.5.0...v0.6.0
[0.5.0]: https://github.com/textualize/rich/compare/v0.4.1...v0.5.0
[0.4.1]: https://github.com/textualize/rich/compare/v0.4.0...v0.4.1
[0.4.0]: https://github.com/textualize/rich/compare/v0.3.3...v0.4.0
[0.3.3]: https://github.com/textualize/rich/compare/v0.3.2...v0.3.3
[0.3.2]: https://github.com/textualize/rich/compare/v0.3.1...v0.3.2
[0.3.1]: https://github.com/textualize/rich/compare/v0.3.0...v0.3.1
[0.3.0]: https://github.com/textualize/rich/compare/v0.2.0...v0.3.0<|MERGE_RESOLUTION|>--- conflicted
+++ resolved
@@ -5,13 +5,13 @@
 The format is based on [Keep a Changelog](https://keepachangelog.com/en/1.0.0/),
 and this project adheres to [Semantic Versioning](https://semver.org/spec/v2.0.0.html).
 
-<<<<<<< HEAD
 ## [Unreleased]
 
 ### Added 
 
 - Added `encoding` parameter in `Theme.read`
-=======
+
+
 ## [13.2.0] - 2023-01-19
 
 ### Changed
@@ -31,7 +31,6 @@
 ### Changed
 
 - Tracebacks will now hide double underscore names from locals by default. Set `locals_hide_dunder=False` to restore previous behaviour.
->>>>>>> b2f99871
 
 ## [13.0.1] - 2023-01-06
 
