# Changelog

All notable changes to this project will be documented in this file.

The format is based on [Keep a Changelog](https://keepachangelog.com/en/1.0.0/),
and this project adheres to [Semantic Versioning](https://semver.org/spec/v2.0.0.html).

<<<<<<< HEAD

## [13.7.1] - 2024-01-09

### Fixed

- Fixed typos in the file README.ru.md .
- Fixed stylistic translation errors in the file README.ru.md .

=======
## [13.7.1] - 2023-02-28

### Fixed

- Updated the widths of some characters https://github.com/Textualize/rich/pull/3289
>>>>>>> 0d7e598f

## [13.7.0] - 2023-11-15

### Added

- Adds missing parameters to Panel.fit https://github.com/Textualize/rich/issues/3142

### Fixed

- Some text goes missing during wrapping when it contains double width characters https://github.com/Textualize/rich/issues/3176
- Ensure font is correctly inherited in exported HTML https://github.com/Textualize/rich/issues/3104
- Fixed typing for `FloatPrompt`.

## [13.6.0] - 2023-09-30

### Added

- Added Python 3.12 to classifiers.

## [13.5.3] - 2023-09-17

### Fixed

- Markdown table rendering issue with inline styles and links https://github.com/Textualize/rich/issues/3115
- Fix Markdown code blocks on a light background https://github.com/Textualize/rich/issues/3123

## [13.5.2] - 2023-08-01

### Fixed

- Fixed Text.expand_tabs assertion error

## [13.5.1] - 2023-07-31

### Fixed

- Fix tilde character (`~`) not included in link regex when printing to console https://github.com/Textualize/rich/issues/3057

## [13.5.0] - 2023-07-29

### Fixed

- Fixed Text.expand_tabs not expanding spans.
- Fixed TimeElapsedColumn from showing negative.
- Fix for escaping strings with a trailing backslash https://github.com/Textualize/rich/issues/2987
- Fixed exception in Markdown with partial table https://github.com/Textualize/rich/issues/3053
- Fixed the HTML export template so that the `<html>` tag comes before the `<head>` tag https://github.com/Textualize/rich/issues/3021
- Fixed issue with custom classes overwriting `__eq__` https://github.com/Textualize/rich/issues/2875
- Fix rich.pretty.install breakage in iPython https://github.com/Textualize/rich/issues/3013

### Added

- Added Text.extend_style method.
- Added Span.extend method.

### Changed

- Text.tab_size now defaults to `None` to indicate that Console.tab_size should be used.


## [13.4.2] - 2023-06-12

### Changed

- Relaxed markdown-it-py dependency

## [13.4.1] - 2023-05-31

### Fixed

- Fixed typing extensions import in markdown https://github.com/Textualize/rich/issues/2979

## [13.4.0] - 2023-05-31

### Added

- Added support for tables in `Markdown` https://github.com/Textualize/rich/pull/2977

## [13.3.5] - 2023-04-27

### Fixed

- Fixed italic indent guides in SVG output

## [13.3.4] - 2023-04-12

### Fixed

- Fixed for `is_terminal` ignoring FORCE_COLOR https://github.com/Textualize/rich/pull/2923

## [13.3.3] - 2023-02-27

### Added

- Added Style.clear_meta_and_links

## [13.3.2] - 2023-02-04

### Fixed

- Reversed `pre` and `code` tags in base HTML format https://github.com/Textualize/rich/pull/2642
- Fix syntax error when building with nuitka https://github.com/Textualize/rich/pull/2635
- Fixed pretty printing of empty dataclass https://github.com/Textualize/rich/issues/2819
- Use `Console(stderr=True)` in `rich.traceback.install` to support io redirection.
- Fixes superfluous spaces in html output https://github.com/Textualize/rich/issues/2832
- Fixed duplicate output in Jupyter https://github.com/Textualize/rich/pulls/2804
- Filter ANSI character-encoding-change codes in `Text.from_ansi` parser
- Fixes traceback failing when a frame filename is unreadable https://github.com/Textualize/rich/issues/2821
- Fix for live update rendering console markup https://github.com/Textualize/rich/issues/2726

### Added

- Added Polish README

### Changed

- `rich.progress.track()` will now show the elapsed time after finishing the task https://github.com/Textualize/rich/pull/2659

## [13.3.1] - 2023-01-28

### Fixed

- Fixed truecolor to eight bit color conversion https://github.com/Textualize/rich/pull/2785

## [13.3.0] - 2023-01-27

### Fixed

- Fixed failing tests due to Pygments dependency https://github.com/Textualize/rich/issues/2757
- Relaxed ipywidgets https://github.com/Textualize/rich/issues/2767

### Added

- Added `encoding` parameter in `Theme.read`


## [13.2.0] - 2023-01-19

### Changed

- Switch Markdown parsing from commonmark to markdown-it-py https://github.com/Textualize/rich/pull/2439

## [13.1.0] - 2023-01-14

### Fixed

- Fixed wrong filenames in Jupyter tracebacks https://github.com/Textualize/rich/issues/2271

### Added

- Added locals_hide_dunder and locals_hide_sunder to Tracebacks, to hide double underscore and single underscore locals. https://github.com/Textualize/rich/pull/2754

### Changed

- Tracebacks will now hide double underscore names from locals by default. Set `locals_hide_dunder=False` to restore previous behaviour.

## [13.0.1] - 2023-01-06

### Fixed

- Fixed issue with Segment.split_cells for mixed single and double cell widths

## [13.0.0] - 2022-12-30

### Fixed

- Reversed `pre` and `code` tags in base HTML format https://github.com/Textualize/rich/pull/2642
- Improved detection of `attrs` library, that isn't confused by the presence of the `attr` library.
- Fixed issue with `locals_max_length` parameter not being respected in Traceback https://github.com/Textualize/rich/issues/2649
- Handling of broken `fileno` made more robust. Fixes https://github.com/Textualize/rich/issues/2645
- Fixed missing `fileno` on FileProxy

### Fixed

- Fix type of `spinner_style` argument in `Console.status` https://github.com/Textualize/rich/pull/2613.

### Changed

- Bumped minimum Python version to 3.7 https://github.com/Textualize/rich/pull/2567
- Pretty-printing of "tagged" `__repr__` results is now greedy when matching tags https://github.com/Textualize/rich/pull/2565
- `progress.track` now supports deriving total from `__length_hint__`

### Added

- Add type annotation for key_separator of pretty.Node https://github.com/Textualize/rich/issues/2625


## [12.6.0] - 2022-10-02

### Added

- Parse ANSI escape sequences in pretty repr https://github.com/Textualize/rich/pull/2470
- Add support for `FORCE_COLOR` env var https://github.com/Textualize/rich/pull/2449
- Allow a `max_depth` argument to be passed to the `install()` hook https://github.com/Textualize/rich/issues/2486
- Document using `None` as name in `__rich_repr__` for tuple positional args https://github.com/Textualize/rich/pull/2379
- Add `font_aspect_ratio` parameter in SVG export https://github.com/Textualize/rich/pull/2539/files
- Added `Table.add_section` method. https://github.com/Textualize/rich/pull/2544

### Fixed

- Handle stdout/stderr being null https://github.com/Textualize/rich/pull/2513
- Fix NO_COLOR support on legacy Windows https://github.com/Textualize/rich/pull/2458
- Fix pretty printer handling of cyclic references https://github.com/Textualize/rich/pull/2524
- Fix missing `mode` property on file wrapper breaking uploads via `requests` https://github.com/Textualize/rich/pull/2495
- Fix mismatching default value of parameter `ensure_ascii` https://github.com/Textualize/rich/pull/2538
- Remove unused height parameter in `Layout` class https://github.com/Textualize/rich/pull/2540
- Fixed exception in Syntax.__rich_measure__ for empty files

### Changed

- Removed border from code blocks in Markdown

## [12.5.2] - 2022-07-18

### Added

- Add Turkish Readme.

## [12.5.1] - 2022-07-11

### Fixed

- Fixed missing typing extensions dependency on 3.9 https://github.com/Textualize/rich/issues/2386
- Fixed Databricks Notebook is not detected as Jupyter environment. https://github.com/Textualize/rich/issues/2422

## [12.5.0] - 2022-07-11

### Added

- Environment variables `JUPYTER_COLUMNS` and `JUPYTER_LINES` to control width and height of console in Jupyter
- Markdown friendly `Box` style, `MARKDOWN`, for rendering tables ready to copy into markdown files
- `inspect` will prefix coroutine functions with `async def`
- `Style.__add__` will no longer return `NotImplemented`
- Remove rich.\_lru_cache

### Changed

- Default width of Jupyter console size is increased to 115
- Optimized Segment.divide

### Fixed

- Fix Rich clobbering cursor style on Windows https://github.com/Textualize/rich/pull/2339
- Fix text wrapping edge case https://github.com/Textualize/rich/pull/2296
- Allow exceptions that are raised while a Live is rendered to be displayed and/or processed https://github.com/Textualize/rich/pull/2305
- Fix crashes that can happen with `inspect` when docstrings contain some special control codes https://github.com/Textualize/rich/pull/2294
- Fix edges used in first row of tables when `show_header=False` https://github.com/Textualize/rich/pull/2330
- Fix interaction between `Capture` contexts and `Console(record=True)` https://github.com/Textualize/rich/pull/2343
- Fixed hash issue in Styles class https://github.com/Textualize/rich/pull/2346
- Fixed bug in `Segment.split_and_crop_lines`

## [12.4.4] - 2022-05-24

### Changed

- Added clipping per line to SVG output to avoid box characters overlapping
- Optimized SVG output

## [12.4.3] - 2022-05-23

### Changed

- Further tweaks to SVG character matrix
- Added clip rect to SVG to prevent box characters overlapping bottom of terminal

## [12.4.2] - 2022-05-23

### Fixed

- Fix for SVG on Firefox

### Changed

- Removed excess margin from SVG, tweaked cell sizes to better render block characters

## [12.4.1] - 2022-05-08

### Fixed

- Fix for default background color in SVG export https://github.com/Textualize/rich/issues/2260

### Changed

- Added a keyline around SVG terminals which is visible on dark backgrounds

### Changed

- Added a keyline around SVG terminals which is visible on dark backgrounds

## [12.4.0] - 2022-05-07

### Changed

- Rebuilt SVG export to create a simpler SVG that is more portable
- Fix render_lines crash when render height was negative https://github.com/Textualize/rich/pull/2246
- Make objects from `rich.progress.open` forward the name of the internal handle https://github.com/Textualize/rich/pull/2254

### Added

- Add `padding` to Syntax constructor https://github.com/Textualize/rich/pull/2247

## [12.3.0] - 2022-04-26

### Added

- Ability to change terminal window title https://github.com/Textualize/rich/pull/2200
- Added show_speed parameter to progress.track which will show the speed when the total is not known
- Python blocks can now opt out from being rendered in tracebacks's frames, by setting a `_rich_traceback_omit = True` in their local scope https://github.com/Textualize/rich/issues/2207

### Fixed

- Fall back to `sys.__stderr__` on POSIX systems when trying to get the terminal size (fix issues when Rich is piped to another process)
- Fixed markup escaping issue https://github.com/Textualize/rich/issues/2187
- Safari - Box appearing around SVG export https://github.com/Textualize/rich/pull/2201
- Fixed recursion error in Jupyter progress bars https://github.com/Textualize/rich/issues/2047
- Complex numbers are now identified by the highlighter https://github.com/Textualize/rich/issues/2214
- Fix crash on IDLE and forced is_terminal detection to False because IDLE can't do escape codes https://github.com/Textualize/rich/issues/2222
- Fixed missing blank line in traceback rendering https://github.com/Textualize/rich/issues/2206
- Fixed running Rich with the current working dir was deleted https://github.com/Textualize/rich/issues/2197

### Changed

- Setting `total=None` on progress is now possible, and will display pulsing animation
- Micro-optimization for Segment.divide

## [12.2.0] - 2022-04-05

### Changed

- Bumped typing-extensions minimum to 4.0.0
- Bumped minimum Python version to 3.6.3

## [12.1.0] - 2022-04-03

### Added

- Progress.open and Progress.wrap_file method to track the progress while reading from a file or file-like object https://github.com/textualize/rich/pull/1759
- SVG export functionality https://github.com/Textualize/rich/pull/2101
- Adding Indonesian translation

### Fixed

- Add missing `end` keyword argument to `Text.from_markup` https://github.com/Textualize/rich/pull/2095
- Fallback to text lexer when no lexer guessed https://github.com/Textualize/rich/pull/2133
- Fixed issue with decoding ANSI reset https://github.com/Textualize/rich/issues/2112

## [12.0.1] - 2022-03-22

### Changed

- Improve performance of cell_length https://github.com/Textualize/rich/pull/2061
- Improve performance of chop_cells https://github.com/Textualize/rich/pull/2077

### Fixed

- Fix capturing stdout on legacy Windows https://github.com/Textualize/rich/pull/2066

## [12.0.0] - 2022-03-10

### Added

- Added options to TimeRemainingColumn to render a compact time format and render elapsed time when a task is
  finished. https://github.com/Textualize/rich/pull/1992
- Added ProgressColumn `MofNCompleteColumn` to display raw `completed/total` column (similar to DownloadColumn,
  but displays values as ints, does not convert to floats or add bit/bytes units).
  https://github.com/Textualize/rich/pull/1941
- Replace Colorama with win32 renderer https://github.com/Textualize/rich/pull/1993
- Add support for namedtuples to `Pretty` https://github.com/Textualize/rich/pull/2031

### Fixed

- In Jupyter mode make the link target be set to "\_blank"
- Fix some issues with markup handling around "[" characters https://github.com/Textualize/rich/pull/1950
- Fix syntax lexer guessing.
- Fixed Pretty measure not respecting expand_all https://github.com/Textualize/rich/issues/1998
- Collapsed definitions for single-character spinners, to save memory and reduce import time.
- Fix print_json indent type in `__init__.py`
- Fix error when inspecting object defined in REPL https://github.com/Textualize/rich/pull/2037
- Fix incorrect highlighting of non-indented JSON https://github.com/Textualize/rich/pull/2038
- Fixed height reset in complex renderables https://github.com/Textualize/rich/issues/2042

### Changed

- Improved support for enum.Flag in ReprHighlighter https://github.com/Textualize/rich/pull/1920
- Tree now respects justify=None, i.e. won't pad to right https://github.com/Textualize/rich/issues/1690
- Removed rich.tabulate which was marked for deprecation
- Deprecated rich.align.AlignValues in favor of AlignMethod

## [11.2.0] - 2022-02-08

### Added

- Add support for US spelling of "gray" in ANSI color names https://github.com/Textualize/rich/issues/1890
- Added `rich.diagnose.report` to expose environment debugging logic as function https://github.com/Textualize/rich/pull/1917
- Added classmethod `Progress.get_default_columns()` to get the default list of progress bar columns https://github.com/Textualize/rich/pull/1894

### Fixed

- Fixed performance issue in measuring text

### Fixed

- Fixed test failures on PyPy3 https://github.com/Textualize/rich/pull/1904

## [11.1.0] - 2022-01-28

### Added

- Workaround for edge case of object from Faiss with no `__class__` https://github.com/Textualize/rich/issues/1838
- Add Traditional Chinese readme
- Add `Syntax.guess_lexer`, add support for more lexers (e.g. Django templates etc.) https://github.com/Textualize/rich/pull/1869
- Add `lexer` parameter to `Syntax.from_path` to allow for overrides https://github.com/Textualize/rich/pull/1873

### Fixed

- Workaround for edge case of object from Faiss with no `__class__` https://github.com/Textualize/rich/issues/1838
- Ensure `Syntax` always justifies left https://github.com/Textualize/rich/pull/1872
- Handle classes in inspect when methods=True https://github.com/Textualize/rich/pull/1874

## [11.0.0] - 2022-01-09

### Added

- Added max_depth arg to pretty printing https://github.com/Textualize/rich/issues/1585
- Added `vertical_align` to Table.add_row https://github.com/Textualize/rich/issues/1590

### Fixed

- Fixed issue with pretty repr in jupyter notebook https://github.com/Textualize/rich/issues/1717
- Fix Traceback theme defaults override user supplied styles https://github.com/Textualize/rich/issues/1786

### Changed

- **breaking** Deprecated rich.console.RenderGroup, now named rich.console.Group
- **breaking** `Syntax.__init__` parameter `lexer_name` renamed to `lexer`
- Syntax constructor accepts both str and now a pygments lexer https://github.com/Textualize/rich/pull/1748

## [10.16.2] - 2021-01-02

### Fixed

- Fixed @ not being escaped in markup

## [10.16.1] - 2021-12-15

### Fixed

- Fixed issues with overlapping tags https://github.com/textualize/rich/issues/1755

## [10.16.0] - 2021-12-12

### Fixed

- Double print of progress bar in Jupyter https://github.com/textualize/rich/issues/1737

### Added

- Added Text.markup property https://github.com/textualize/rich/issues/1751

## [10.15.2] - 2021-12-02

### Fixed

- Deadlock issue https://github.com/textualize/rich/issues/1734

## [10.15.1] - 2021-11-29

### Fixed

- Reverted thread-safety fix for Live that introduced deadlock potential

## [10.15.0] - 2021-11-28

### Added

- Added dynamic_progress.py to examples
- Added ConsoleOptions.update_height
- Fixed Padding not respecting height

### Changed

- Some optimizations for simple strings (with only single cell widths)

### Fixed

- Fixed issue with progress bar not rendering markup https://github.com/textualize/rich/issues/1721
- Fixed race condition when exiting Live https://github.com/textualize/rich/issues/1530

## [10.14.0] - 2021-11-16

### Fixed

- Fixed progress speed not updating when total doesn't change
- Fixed superfluous new line in Status https://github.com/textualize/rich/issues/1662
- Fixed Windows legacy width again
- Fixed infinite loop in set_cell_size https://github.com/textualize/rich/issues/1682

### Added

- Added file protocol to URL highlighter https://github.com/textualize/rich/issues/1681
- Added rich.protocol.rich_cast

### Changed

- Allowed `__rich__` to work recursively
- Allowed Text classes to work with sep in print https://github.com/textualize/rich/issues/1689

### Added

- Added a `rich.text.Text.from_ansi` helper method for handling pre-formatted input strings https://github.com/textualize/rich/issues/1670

## [10.13.0] - 2021-11-07

### Added

- Added json.dumps parameters to print_json https://github.com/textualize/rich/issues/1638

### Fixed

- Fixed an edge case bug when console module try to detect if they are in a tty at the end of a pytest run
- Fixed a bug where logging handler raises an exception when running with pythonw (related to https://bugs.python.org/issue13807)
- Fixed issue with TERM env vars that have more than one hyphen https://github.com/textualize/rich/issues/1640
- Fixed missing new line after progress bar when terminal is not interactive https://github.com/textualize/rich/issues/1606
- Fixed exception in IPython when disabling pprint with %pprint https://github.com/textualize/rich/issues/1646
- Fixed issue where values longer than the console width produced invalid JSON https://github.com/textualize/rich/issues/1653
- Fixes trailing comma when pretty printing dataclass with last field repr=False https://github.com/textualize/rich/issues/1599

## Changed

- Markdown codeblocks now word-wrap https://github.com/textualize/rich/issues/1515

## [10.12.0] - 2021-10-06

### Updated

- Official Py3.10 release

### Fixed

- Fixed detection of custom repr when pretty printing dataclasses

## [10.11.0] - 2021-09-24

### Added

- Added `suppress` parameter to tracebacks
- Added `max_frames` parameter to tracebacks

## [10.10.0] - 2021-09-18

### Added

- Added stdin support to `rich.json`

### Fixed

- Fixed pretty printing of objects with fo magic with **getattr** https://github.com/textualize/rich/issues/1492

## [10.9.0] - 2021-08-29

### Added

- Added data parameter to print_json method / function
- Added an --indent parameter to python -m rich.json

### Changed

- Changed default indent of JSON to 2 (down from 4)
- Changed highlighting of JSON keys to new style (bold blue)

## [10.8.0] - 2021-08-28

### Added

- Added Panel.subtitle
- Added Panel.subtitle_align
- Added rich.json.JSON
- Added rich.print_json and Console.print_json

### Fixed

- Fixed a bug where calling `rich.reconfigure` within a `pytest_configure` hook would lead to a crash
- Fixed highlight not being passed through options https://github.com/textualize/rich/issues/1404

## [10.7.0] - 2021-08-05

### Added

- Added Text.apply_meta
- Added meta argument to Text.assemble
- Added Style.from_meta
- Added Style.on
- Added Text.on

### Changed

- Changed `RenderGroup` to `Group` and `render_group` to `group` (old names remain for compatibility but will be deprecated in the future)
- Changed `rich.repr.RichReprResult` to `rich.repr.Result` (old names remain for compatibility but will be deprecated in the future)
- Changed meta serialization to use pickle rather than marshal to permit callables

## [10.6.0] - 2021-07-12

### Deprecated

- Added deprecation warning for tabulate_mapping which will be removed in v11.0.0

### Added

- Added precision argument to filesize.decimal
- Added separator argument to filesize.decimal
- Added \_rich_traceback_guard to Traceback
- Added emoji_variant to Console
- Added -emoji and -text variant selectors to emoji code

### Fixed

- Fixed issue with adjoining color tags https://github.com/textualize/rich/issues/1334

### Changed

- Changed Console.size to use unproxied stdin and stdout

## [10.5.0] - 2021-07-05

### Fixed

- Fixed Pandas objects not pretty printing https://github.com/textualize/rich/issues/1305
- Fixed https://github.com/textualize/rich/issues/1256
- Fixed typing with rich.repr.auto decorator
- Fixed repr error formatting https://github.com/textualize/rich/issues/1326

### Added

- Added new_line_start argument to Console.print
- Added Segment.divide method
- Added Segment.split_cells method
- Added segment.SegmentLines class

## [10.4.0] - 2021-06-18

### Added

- Added Style.meta
- Added rich.repr.auto decorator

### Fixed

- Fixed error pretty printing classes with special **rich_repr** method

## [10.3.0] - 2021-06-09

### Added

- Added Console.size setter
- Added Console.width setter
- Added Console.height setter
- Added angular style Rich reprs
- Added an IPython extension. Load via `%load_ext rich`

### Changed

- Changed the logic for retrieving the calling frame in console logs to a faster one for the Python implementations that support it.

## [10.2.2] - 2021-05-19

### Fixed

- Fixed status not rendering console markup https://github.com/textualize/rich/issues/1244

## [10.2.1] - 2021-05-17

### Fixed

- Fixed panel in Markdown exploding https://github.com/textualize/rich/issues/1234

## [10.2.0] - 2021-05-12

### Added

- Added syntax for call, i.e. "Foo(bar)"
- Added Console.measure as a convenient alias for Measurement.get
- Added support for pretty printing attrs objects
- Added mappingproxy to pretty print
- Added UserDict and UserList support to pretty printer

### Changed

- Changed colorama init to set strip=False
- Changed highlighter for False, True, None to not match in the middle of a word. i.e. NoneType is no longer highlighted as None

### Fixed

- Fixed initial blank lines removed from Syntax https://github.com/textualize/rich/issues/1214

## [10.1.0] - 2021-04-03

### Fixed

- Fixed support for jupyter qtconsole and similar Jupyter environments

## [10.0.1] - 2021-03-30

### Fixed

- Fixed race condition that duplicated lines in progress https://github.com/textualize/rich/issues/1144

## [10.0.0] - 2021-03-27

### Changed

- Made pydoc import lazy as at least one use found it slow to import https://github.com/textualize/rich/issues/1104
- Modified string highlighting to not match in the middle of a word, so that apostrophes are not considered strings
- New way of encoding control codes in Segment
- New signature for Control class
- Changed Layout.split to use new Splitter class
- Improved layout.tree
- Changed default theme color for repr.number to cyan
- `__rich_measure__` signature changed to accept ConsoleOptions rather than max_width
- `text` parameter to rich.spinner.Spinner changed to RenderableType

### Added

- Added `__rich_repr__` protocol method to Pretty
- Added rich.region.Region
- Added ConsoleOptions.update_dimensions
- Added rich.console.ScreenUpdate
- Added Console.is_alt_screen
- Added Control.segment, Control.bell, Control.home, Control.move_to, Control.clear, Control.show_cursor, Control.alt_screen
- Added Console.update_screen and Console.update_screen_lines
- Added Layout.add_split, Layout.split_column, Layout.split_row, layout.refresh
- Added new Rich repr protocol `__rich_repr__`

### Fixed

- Fixed table style taking precedence over row style https://github.com/textualize/rich/issues/1129
- Fixed incorrect measurement of Text with new lines and whitespace https://github.com/textualize/rich/issues/1133
- Made type annotations consistent for various `total` keyword arguments in `rich.progress` and rich.`progress_bar`
- Disabled Progress no longer displays itself when starting https://github.com/textualize/rich/pull/1125
- Animations no longer reset when updating rich.status.Status

## [9.13.0] - 2021-03-06

### Added

- Pretty printer now supports dataclasses

### Fixed

- Fixed Syntax background https://github.com/textualize/rich/issues/1088
- Fix for double tracebacks when no formatter https://github.com/textualize/rich/issues/1079

### Changed

- Added ws and wss to url highlighter

## [9.12.4] - 2021-03-01

### Fixed

- Fixed custom formatters with rich tracebacks in RichHandler https://github.com/textualize/rich/issues/1079

### Changed

- Allow highly compressed table cells to go to 0 width
- Optimization to remove empty styles in various places

## [9.12.3] - 2021-02-28

### Changed

- Optimized Padding

## [9.12.2] - 2021-02-27

### Added

- Added ConsoleOptions.copy

### Changed

- Optimized ConsoleOptions.update

## [9.12.1] - 2021-02-27

### Fixed

- Fixed deadlock in Progress https://github.com/textualize/rich/issues/1061

### Added

- Added Task.finished_speed

### Changed

- Froze TransferSpeedColumn speed when task is finished
- Added SIGINT handler to downloader.py example
- Optimization for large tables

## [9.12.0] - 2021-02-24

### Fixed

- Fixed issue with Syntax and missing lines in Layout https://github.com/textualize/rich/issues/1050
- Fixed issue with nested markdown elements https://github.com/textualize/rich/issues/1036
- Fixed new lines not invoking render hooks https://github.com/textualize/rich/issues/1052
- Fixed Align setting height to child https://github.com/textualize/rich/issues/1057

### Changed

- Printing a table with no columns now result in a blank line https://github.com/textualize/rich/issues/1044

### Added

- Added height to Panel

## [9.11.1] - 2021-02-20

### Fixed

- Fixed table with expand=False not expanding when justify="center"
- Fixed single renderable in Layout not respecting height
- Fixed COLUMNS and LINES env var https://github.com/textualize/rich/issues/1019
- Layout now respects minimum_size when fixes sizes are greater than available space
- HTML export now changes link underline score to match terminal https://github.com/textualize/rich/issues/1009

### Changed

- python -m rich.markdown and rich.syntax show usage with no file

### Added

- Added height parameter to Layout
- Added python -m rich.segment

## [9.11.0] - 2021-02-15

### Fixed

- Fixed error message for tracebacks with broken `__str__` https://github.com/textualize/rich/issues/980
- Fixed markup edge case https://github.com/textualize/rich/issues/987

### Added

- Added cheeky sponsorship request to test card
- Added `quiet` argument to Console constructor
- Added support for a callback function to format timestamps (allows presentation of milliseconds)
- Added Console.set_alt_screen and Console.screen
- Added height to ConsoleOptions
- Added `vertical` parameter to Align
- Added Layout class

### Changed

- Pretty.overflow now defaults to None
- Panel now respects options.height
- Traceback lexer defaults to Python if no extension on source
- Added ConsoleDimensions size attribute to ConsoleOptions so that size can't change mid-render

## [9.10.0] - 2021-01-27

### Changed

- Some optimizations for Text
- Further optimized Tracebacks by not tokenizing code more that necessary
- Table Column.header_style and Column.footer_style are now added to Table header/footer style

## [9.9.0] - 2021-01-23

### Changed

- Extended Windows palette to 16 colors
- Modified windows palette to Windows 10 colors
- Change regex for attrib_name to be more performant
- Optimized traceback generation

### Fixed

- Fix double line tree guides on Windows
- Fixed Tracebacks ignoring initial blank lines
- Partial fix for tracebacks not finding source after chdir
- Fixed error message when code in tracebacks doesn't have an extension https://github.com/textualize/rich/issues/996

### Added

- Added post_style argument to Segment.apply_style

## [9.8.2] - 2021-01-15

### Fixed

- Fixed deadlock in live https://github.com/textualize/rich/issues/927

## [9.8.1] - 2021-01-13

### Fixed

- Fixed rich.inspect failing with attributes that claim to be callable but aren't https://github.com/textualize/rich/issues/916

## [9.8.0] - 2021-01-11

### Added

- Added **rich_measure** for tree
- Added rich.align.VerticalCenter

### Changed

- The `style` argument on Align now applies to background only
- Changed display of progress bars in no_color mode for clarity
- Console property `size` will fall back to getting the terminal size of stdout it stdin fails, this allows size to be correctly determined when piping

### Fixed

- Fixed panel cropping when shrunk too bar
- Allow passing markdown over STDIN when using `python -m rich.markdown`
- Fix printing MagicMock.mock_calls https://github.com/textualize/rich/issues/903

## [9.7.0] - 2021-01-09

### Added

- Added rich.tree
- Added no_color argument to Console

## [9.6.2] - 2021-01-07

### Fixed

- Fixed markup escaping edge case https://github.com/textualize/rich/issues/878
- Double tag escape, i.e. `"\\[foo]"` results in a backslash plus `[foo]` tag
- Fixed header_style not applying to headers in positional args https://github.com/textualize/rich/issues/953

## [9.6.1] - 2020-12-31

### Fixed

- Fixed encoding error on Windows when loading code for Tracebacks

## [9.6.0] - 2020-12-30

### Changed

- MarkupError exception raise from None to omit internal exception
- Factored out RichHandler.render and RichHandler.render_message for easier extending
- Display pretty printed value in rich.inspect

### Added

- Added Progress.TimeElapsedColumn
- Added IPython support to pretty.install

### Fixed

- Fixed display of locals in Traceback for stdin

## [9.5.1] - 2020-12-19

### Fixed

- Fixed terminal size detection on Windows https://github.com/textualize/rich/issues/836
- Fixed hex number highlighting

## [9.5.0] - 2020-12-18

### Changed

- If file is not specified on Console then the Console.file will return the current sys.stdout. Prior to 9.5.0 sys.stdout was cached on the Console, which could break code that wrapped sys.stdout after the Console was constructed.
- Changed `Color.__str__` to not include ansi codes
- Changed Console.size to get the terminal dimensions via sys.stdin. This means that if you set file to be an io.StringIO file then the width will be set to the current terminal dimensions and not a default of 80.

### Added

- Added stderr parameter to Console
- Added rich.reconfigure
- Added `Color.__rich__`
- Added Console.soft_wrap
- Added Console.style parameter
- Added Table.highlight parameter to enable highlighting of cells
- Added Panel.highlight parameter to enable highlighting of panel title
- Added highlight to ConsoleOptions

### Fixed

- Fixed double output in rich.live https://github.com/textualize/rich/issues/485
- Fixed Console.out highlighting not reflecting defaults https://github.com/textualize/rich/issues/827
- FileProxy now raises TypeError for empty non-str arguments https://github.com/textualize/rich/issues/828

## [9.4.0] - 2020-12-12

### Added

- Added rich.live https://github.com/textualize/rich/pull/382
- Added align parameter to Rule and Console.rule
- Added rich.Status class and Console.status
- Added getitem to Text
- Added style parameter to Console.log
- Added rich.diagnose command

### Changed

- Table.add_row style argument now applies to entire line and not just cells
- Added end_section parameter to Table.add_row to force a line underneath row

## Fixed

- Fixed suppressed traceback context https://github.com/textualize/rich/issues/468

## [9.3.0] - 2020-12-1

### Added

- Added get_datetime parameter to Console, to allow for repeatable tests
- Added get_time parameter to Console
- Added rich.abc.RichRenderable
- Added expand_all to rich.pretty.install()
- Added locals_max_length, and locals_max_string to Traceback and logging.RichHandler
- Set defaults of max_length and max_string for Traceback to 10 and 80
- Added disable argument to Progress

### Changed

- Reformatted test card (python -m rich)

### Fixed

- Fixed redirecting of stderr in Progress
- Fixed broken expanded tuple of one https://github.com/textualize/rich/issues/445
- Fixed traceback message with `from` exceptions
- Fixed justify argument not working in console.log https://github.com/textualize/rich/issues/460

## [9.2.0] - 2020-11-08

### Added

- Added tracebacks_show_locals parameter to RichHandler
- Added max_string to Pretty
- Added rich.ansi.AnsiDecoder
- Added decoding of ansi codes to captured stdout in Progress
- Added expand_all to rich.pretty.pprint

### Changed

- Applied dim=True to indent guide styles
- Factored out RichHandler.get_style_and_level to allow for overriding in subclasses
- Hid progress bars from html export
- rich.pretty.pprint now soft wraps

## [9.1.0] - 2020-10-23

### Added

- Added Text.with_indentation_guide
- Added Text.detect_indentation
- Added Pretty.indent_guides
- Added Syntax.indent_guides
- Added indent_guides parameter on pretty.install
- Added rich.pretty.pprint
- Added max_length to Pretty

### Changed

- Enabled indent guides on Tracebacks

### Fixed

- Fixed negative time remaining in Progress bars https://github.com/textualize/rich/issues/378

## [9.0.1] - 2020-10-19

### Fixed

- Fixed broken ANSI codes in input on windows legacy https://github.com/textualize/rich/issues/393

## [9.0.0] - 2020-10-18

### Fixed

- Progress download column now displays decimal units

### Added

- Support for Python 3.9
- Added legacy_windows to ConsoleOptions
- Added ascii_only to ConsoleOptions
- Added box.SQUARE_DOUBLE_HEAD
- Added highlighting of EUI-48 and EUI-64 (MAC addresses)
- Added Console.pager
- Added Console.out
- Added binary_units in progress download column
- Added Progress.reset
- Added Style.background_style property
- Added Bar renderable https://github.com/textualize/rich/pull/361
- Added Table.min_width
- Added table.Column.min_width and table.Column.max_width, and same to Table.add_column

### Changed

- Dropped box.get_safe_box function in favor of Box.substitute
- Changed default padding in Panel from 0 to (0, 1) https://github.com/textualize/rich/issues/385
- Table with row_styles will extend background color between cells if the box has no vertical dividerhttps://github.com/textualize/rich/issues/383
- Changed default of fit kwarg in render_group() from False to True
- Renamed rich.bar to rich.progress_bar, and Bar class to ProgressBar, rich.bar is now the new solid bar class

### Fixed

- Fixed typo in `Style.transparent_background` method name.

## [8.0.0] - 2020-10-03

### Added

- Added Console.bell method
- Added Set to types that Console.print will automatically pretty print
- Added show_locals to Traceback
- Added theme stack mechanism, see Console.push_theme and Console.pop_theme

### Changed

- Changed Style.empty to Style.null to better reflect what it does
- Optimized combining styles involving a null style
- Change error messages in Style.parse to read better

### Fixed

- Fixed Table.\_\_rich_measure\_\_
- Fixed incorrect calculation of fixed width columns

## [7.1.0] - 2020-09-26

### Added

- Added Console.begin_capture, Console.end_capture and Console.capture
- Added Table.title_justify and Table.caption_justify https://github.com/textualize/rich/issues/301

### Changed

- Improved formatting of exceptions
- Enabled Rich exceptions in logging https://github.com/taliraj
- UTF-8 encoding is now mentioned in HTML head section

### Removed

- Removed line_numbers argument from traceback.install, which was undocumented and did nothing

## [7.0.0] - 2020-09-18

### Added

- New ansi_dark and ansi_light themes
- Added Text.append_tokens for fast appending of string + Style pairs
- Added Text.remove_suffix
- Added Text.append_tokens

### Changed

- Text.tabs_to_spaces was renamed to Text.expand_tabs, which works in place rather than returning a new instance
- Renamed Column.index to Column.\_index
- Optimized Style.combine and Style.chain
- Optimized text rendering by fixing internal cache mechanism
- Optimized hash generation for Styles

## [6.2.0] - 2020-09-13

### Added

- Added inline code highlighting to Markdown

## [6.1.2] - 2020-09-11

### Added

- Added ipv4 and ipv6 to ReprHighlighter

### Changed

- The `#` sign is included in url highlighting

### Fixed

- Fixed force-color switch in rich.syntax and rich.markdown commands

## [6.1.1] - 2020-09-07

### Changed

- Restored "def" in inspect signature

## [6.1.0] - 2020-09-07

### Added

- New inspect module
- Added os.\_Environ to pretty print

### Fixed

- Prevented recursive renderables from getting stuck

## Changed

- force_terminal and force_jupyter can now be used to force the disabled state, or left as None to auto-detect.
- Panel now expands to fit title if supplied

## [6.0.0] - 2020-08-25

### Fixed

- Fixed use of `__rich__` cast

### Changed

- New algorithm to pretty print which fits more on a line if possible
- Deprecated `character` parameter in Rule and Console.rule, in favor of `characters`
- Optimized Syntax.from_path to avoid searching all lexers, which also speeds up tracebacks

### Added

- Added soft_wrap flag to Console.print

## [5.2.1] - 2020-08-19

### Fixed

- Fixed underscore with display hook https://github.com/textualize/rich/issues/235

## [5.2.0] - 2020-08-14

### Changed

- Added crop argument to Console.print
- Added "ignore" overflow method
- Added multiple characters per rule @hedythedev https://github.com/textualize/rich/pull/207

## [5.1.2] - 2020-08-10

### Fixed

- Further optimized pretty printing ~5X.

## [5.1.1] - 2020-08-09

### Fixed

- Optimized pretty printing ~3X faster

## [5.1.0] - 2020-08-08

### Added

- Added Text.cell_len
- Added helpful message regarding unicode decoding errors https://github.com/textualize/rich/issues/212
- Added display hook with pretty.install()

### Fixed

- Fixed deprecation warnings re backslash https://github.com/textualize/rich/issues/210
- Fixed repr highlighting of scientific notation, e.g. 1e100

### Changed

- Implemented pretty printing, and removed pprintpp from dependencies
- Optimized Text.join

## [5.0.0] - 2020-08-02

### Changed

- Change to console markup syntax to not parse Python structures as markup, i.e. `[1,2,3]` is treated as a literal, not a tag.
- Standard color numbers syntax has changed to `"color(<number>)"` so that `[5]` (for example) is considered a literal.
- Markup escape method has changed from double brackets to preceding with a backslash, so `foo[[]]` would be `foo\[bar]`

## [4.2.2] - 2020-07-30

### Changed

- Added thread to automatically call update() in progress.track(). Replacing previous adaptive algorithm.
- Second attempt at working around https://bugs.python.org/issue37871

## [4.2.1] - 2020-07-29

### Added

- Added show_time and show_level parameters to RichHandler https://github.com/textualize/rich/pull/182

### Fixed

- Fixed progress.track iterator exiting early https://github.com/textualize/rich/issues/189
- Added workaround for Python bug https://bugs.python.org/issue37871, fixing https://github.com/textualize/rich/issues/186

### Changed

- Set overflow=fold for log messages https://github.com/textualize/rich/issues/190

## [4.2.0] - 2020-07-27

### Fixed

- Fixed missing new lines https://github.com/textualize/rich/issues/178
- Fixed Progress.track https://github.com/textualize/rich/issues/184
- Remove control codes from exported text https://github.com/textualize/rich/issues/181
- Implemented auto-detection and color rendition of 16-color mode

## [4.1.0] - 2020-07-26

### Changed

- Optimized progress.track for very quick iterations
- Force default size of 80x25 if get_terminal_size reports size of 0,0

## [4.0.0] - 2020-07-23

Major version bump for a breaking change to `Text.stylize signature`, which corrects a minor but irritating API wart. The style now comes first and the `start` and `end` offsets default to the entire text. This allows for `text.stylize_all(style)` to be replaced with `text.stylize(style)`. The `start` and `end` offsets now support negative indexing, so `text.stylize("bold", -1)` makes the last character bold.

### Added

- Added markup switch to RichHandler https://github.com/textualize/rich/issues/171

### Changed

- Change signature of Text.stylize to accept style first
- Remove Text.stylize_all which is no longer necessary

### Fixed

- Fixed rendering of Confirm prompt https://github.com/textualize/rich/issues/170

## [3.4.1] - 2020-07-22

### Fixed

- Fixed incorrect default of expand in Table.grid

## [3.4.0] - 2020-07-22

### Added

- Added stream parameter to Console.input
- Added password parameter to Console.input
- Added description parameter to Progress.update
- Added rich.prompt
- Added detecting 'dumb' terminals
- Added Text.styled alternative constructor

### Fixes

- Fixed progress bars so that they are readable when color is disabled

## [3.3.2] - 2020-07-14

### Changed

- Optimized Text.pad

### Added

- Added rich.scope
- Change log_locals to use scope.render_scope
- Added title parameter to Columns

## [3.3.1] - 2020-07-13

### Added

- box.ASCII_DOUBLE_HEAD

### Changed

- Removed replace of -- --- ... from Markdown, as it made it impossible to include CLI info

## [3.3.0] - 2020-07-12

### Added

- Added title and title_align options to Panel
- Added pad and width parameters to Align
- Added end parameter to Rule
- Added Text.pad and Text.align methods
- Added leading parameter to Table

## [3.2.0] - 2020-07-10

### Added

- Added Align.left Align.center Align.right shortcuts
- Added Panel.fit shortcut
- Added align parameter to Columns

### Fixed

- Align class now pads to the right, like Text
- ipywidgets added as an optional dependency
- Issue with Panel and background color
- Fixed missing `__bool__` on Segment

### Changed

- Added `border_style` argument to Panel (note, `style` now applies to interior of the panel)

## [3.1.0] - 2020-07-09

### Changed

- Progress bars now work in Jupyter

## Added

- Added refresh_per_second to progress.track
- Added styles to BarColumn and progress.track

## [3.0.5] - 2020-07-07

### Fixed

- Fixed Windows version number require for truecolor

## [3.0.4] - 2020-07-07

### Changed

- More precise detection of Windows console https://github.com/textualize/rich/issues/140

## [3.0.3] - 2020-07-03

### Fixed

- Fixed edge case with wrapped and overflowed text

### Changed

- New algorithm for compressing table that priorities smaller columns

### Added

- Added safe_box parameter to Console constructor

## [3.0.2] - 2020-07-02

### Added

- Added rich.styled.Styled class to apply styles to renderable
- Table.add_row now has an optional style parameter
- Added table_movie.py to examples

### Changed

- Modified box options to use half line characters at edges
- Non no_wrap columns will now shrink below minimum width if table is compressed

## [3.0.1] - 2020-06-30

### Added

- Added box.ASCII2
- Added markup argument to logging extra

### Changed

- Setting a non-None width now implies expand=True

## [3.0.0] - 2020-06-28

### Changed

- Enabled supported box chars for legacy Windows, and introduce `safe_box` flag
- Disable hyperlinks on legacy Windows
- Constructors for Rule and Panel now have keyword only arguments (reason for major version bump)
- Table.add_colum added keyword only arguments

### Fixed

- Fixed Table measure

## [2.3.1] - 2020-06-26

### Fixed

- Disabled legacy_windows if jupyter is detected https://github.com/textualize/rich/issues/125

## [2.3.0] - 2020-06-26

### Fixed

- Fixed highlighting of paths / filenames
- Corrected docs for RichHandler which erroneously said default console writes to stderr

### Changed

- Allowed `style` parameter for `highlight_regex` to be a callable that returns a style

### Added

- Added optional highlighter parameter to RichHandler

## [2.2.6] - 2020-06-24

### Changed

- Store a "link id" on Style instance, so links containing different styles are highlighted together. (https://github.com/textualize/rich/pull/123)

## [2.2.5] - 2020-06-23

### Fixed

- Fixed justify of tables (https://github.com/textualize/rich/issues/117)

## [2.2.4] - 2020-06-21

### Added

- Added enable_link_path to RichHandler
- Added legacy_windows switch to Console constructor

## [2.2.3] - 2020-06-15

### Fixed

- Fixed console.log hyperlink not containing full path

### Changed

- Used random number for hyperlink id

## [2.2.2] - 2020-06-14

### Changed

- Exposed RichHandler highlighter as a class var

## [2.2.1] - 2020-06-14

### Changed

- Linked path in log render to file

## [2.2.0] - 2020-06-14

### Added

- Added redirect_stdout and redirect_stderr to Progress

### Changed

- printing to console with an active Progress doesn't break visuals

## [2.1.0] - 2020-06-11

### Added

- Added 'transient' option to Progress

### Changed

- Truncated overly long text in Rule with ellipsis overflow

## [2.0.1] - 2020-06-10

### Added

- Added expand option to Padding

### Changed

- Some minor optimizations in Text

### Fixed

- Fixed broken rule with CJK text

## [2.0.0] - 2020-06-06

### Added

- Added overflow methods
- Added no_wrap option to print()
- Added width option to print
- Improved handling of compressed tables

### Fixed

- Fixed erroneous space at end of log
- Fixed erroneous space at end of progress bar

### Changed

- Renamed \_ratio.ratio_divide to \_ratio.ratio_distribute
- Renamed JustifyValues to JustifyMethod (backwards incompatible)
- Optimized \_trim_spans
- Enforced keyword args in Console / Text interfaces (backwards incompatible)
- Return self from text.append

## [1.3.1] - 2020-06-01

### Changed

- Changed defaults of Table.grid
- Polished listdir.py example

### Added

- Added width argument to Columns

### Fixed

- Fixed for `columns_first` argument in Columns
- Fixed incorrect padding in columns with fixed width

## [1.3.0] - 2020-05-31

### Added

- Added rich.get_console() function to get global console instance.
- Added Columns class

### Changed

- Updated `markdown.Heading.create()` to work with subclassing.
- Console now transparently works with Jupyter

### Fixed

- Fixed issue with broken table with show_edge=False and a non-None box arg

## [1.2.3] - 2020-05-24

### Added

- Added `padding` parameter to Panel
- Added 'indeterminate' state when progress bars aren't started

### Fixed

- Fixed Progress deadlock https://github.com/textualize/rich/issues/90

### Changed

- Auto-detect "truecolor" color system when in Windows Terminal

## [1.2.2] - 2020-05-22

### Fixed

- Issue with right aligned wrapped text adding extra spaces

## [1.2.1] - 2020-05-22

### Fixed

- Issue with sum and Style

## [1.2.0] - 2020-05-22

### Added

- Support for double underline, framed, encircled, and overlined attributes

### Changed

- Optimized Style
- Changed methods `__console__` to `__rich_console__`, and `__measure__` to `__rich_measure__`

## [1.1.9] - 2020-05-20

### Fixed

- Exception when BarColumn.bar_width == None

## [1.1.8] - 2020-05-20

### Changed

- Optimizations for Segment, Console and Table

### Added

- Added Console.clear method
- Added exporting of links to HTML

## [1.1.7] - 2020-05-19

### Added

- Added collapse_padding option to Table.

### Changed

- Some style attributes may be abbreviated (b for bold, i for italic etc). Previously abbreviations worked in console markup but only one at a time, i.e. "[b]Hello[/]" but not "[b i]Hello[/]" -- now they work everywhere.
- Renamed 'text' property on Text to 'plain'. i.e. text.plain returns a string version of the Text instance.

### Fixed

- Fixed zero division if total is 0 in progress bar

## [1.1.6] - 2020-05-17

### Added

- Added rich.align.Align class
- Added justify argument to Console.print and console.log

## [1.1.5] - 2020-05-15

### Changed

- Changed progress bars to write to stdout on terminal and hide on non-terminal

## [1.1.4] - 2020-05-15

### Fixed

- Fixed incorrect file and link in progress.log
- Fixes for legacy windows: Bar, Panel, and Rule now use ASCII characters
- show_cursor is now a no-op on legacy windows

### Added

- Added Console.input

### Changed

- Disable progress bars when not writing to a terminal

## [1.1.3] - 2020-05-14

### Fixed

- Issue with progress of one line`

## [1.1.2] - 2020-05-14

### Added

- Added -p switch to python -m rich.markdown to page output
- Added Console.control to output control codes

### Changed

- Changed Console log_time_format to no longer require a space at the end
- Added print and log to Progress to render terminal output when progress is active

## [1.1.1] - 2020-05-12

### Changed

- Stripped cursor moving control codes from text

## [1.1.0] - 2020-05-10

### Added

- Added hyperlinks to Style and markup
- Added justify and code theme switches to markdown command

## [1.0.3] - 2020-05-08

### Added

- Added `python -m rich.syntax` command

## [1.0.2] - 2020-05-08

### Fixed

- Issue with Windows legacy support https://github.com/textualize/rich/issues/59

## [1.0.1] - 2020-05-08

### Changed

- Applied console markup after highlighting
- Documented highlighting
- Changed Markup parser to handle overlapping styles
- Relaxed dependency on colorama
- Allowed Theme to accept values as style definitions (str) as well as Style instances
- Added a panel to emphasize code in Markdown

### Added

- Added markup.escape
- Added `python -m rich.theme` command
- Added `python -m rich.markdown` command
- Added rendering of images in Readme (links only)

### Fixed

- Fixed Text.assemble not working with strings https://github.com/textualize/rich/issues/57
- Fixed table when column widths must be compressed to fit

## [1.0.0] - 2020-05-03

### Changed

- Improvements to repr highlighter to highlight URLs

## [0.8.13] - 2020-04-28

### Fixed

- Fixed incorrect markdown rendering for quotes and changed style

## [0.8.12] - 2020-04-21

### Fixed

- Removed debug print from rich.progress

## [0.8.11] - 2020-04-14

### Added

- Added Table.show_lines to render lines between rows

### Changed

- Added markup escape with double square brackets

## [0.8.10] - 2020-04-12

### Fixed

- Fix row_styles applying to header

## [0.8.9] - 2020-04-12

### Changed

- Added force_terminal option to `Console.__init__`

### Added

- Added Table.row_styles to enable zebra striping.

## [0.8.8] - 2020-03-31

### Fixed

- Fixed background in Syntax

## [0.8.7] - 2020-03-31

### Fixed

- Broken wrapping of long lines
- Fixed wrapping in Syntax

### Changed

- Added word_wrap option to Syntax, which defaults to False.
- Added word_wrap option to Traceback.

## [0.8.6] - 2020-03-29

### Added

- Experimental Jupyter notebook support: from rich.jupyter import print

## [0.8.5] - 2020-03-29

### Changed

- Smarter number parsing regex for repr highlighter

### Added

- uuid highlighter for repr

## [0.8.4] - 2020-03-28

### Added

- Added 'test card', run python -m rich

### Changed

- Detected windows terminal, defaulting to colorama support

### Fixed

- Fixed table scaling issue

## [0.8.3] - 2020-03-27

### Fixed

- CJK right align

## [0.8.2] - 2020-03-27

### Changed

- Fixed issue with 0 speed resulting in zero division error
- Changed signature of Progress.update
- Made calling start() a second time a no-op

## [0.8.1] - 2020-03-22

### Added

- Added progress.DownloadColumn

## [0.8.0] - 2020-03-17

### Added

- CJK support
- Console level highlight flag
- Added encoding argument to Syntax.from_path

### Changed

- Dropped support for Windows command prompt (try https://www.microsoft.com/en-gb/p/windows-terminal-preview/)
- Added task_id to Progress.track

## [0.7.2] - 2020-03-15

### Fixed

- KeyError for missing pygments style

## [0.7.1] - 2020-03-13

### Fixed

- Issue with control codes being used in length calculation

### Changed

- Remove current_style concept, which wasn't really used and was problematic for concurrency

## [0.7.0] - 2020-03-12

### Changed

- Added width option to Panel
- Change special method `__render_width__` to `__measure__`
- Dropped the "markdown style" syntax in console markup
- Optimized style rendering

### Added

- Added Console.show_cursor method
- Added Progress bars

### Fixed

- Fixed wrapping when a single word was too large to fit in a line

## [0.6.0] - 2020-03-03

### Added

- Added tab_size to Console and Text
- Added protocol.is_renderable for runtime check
- Added emoji switch to Console
- Added inherit boolean to Theme
- Made Console thread safe, with a thread local buffer

### Changed

- Console.markup attribute now effects Table
- SeparatedConsoleRenderable and RichCast types

### Fixed

- Fixed tabs breaking rendering by converting to spaces

## [0.5.0] - 2020-02-23

### Changed

- Replaced `__console_str__` with `__rich__`

## [0.4.1] - 2020-02-22

### Fixed

- Readme links in PyPI

## [0.4.0] - 2020-02-22

### Added

- Added Traceback rendering and handler
- Added rich.constrain
- Added rich.rule

### Fixed

- Fixed unnecessary padding

## [0.3.3] - 2020-02-04

### Fixed

- Fixed Windows color support
- Fixed line width on windows issue (https://github.com/textualize/rich/issues/7)
- Fixed Pretty print on Windows

## [0.3.2] - 2020-01-26

### Added

- Added rich.logging

## [0.3.1] - 2020-01-22

### Added

- Added colorama for Windows support

## [0.3.0] - 2020-01-19

### Added

- First official release, API still to be stabilized

[13.7.1]: https://github.com/textualize/rich/compare/v13.7.0...v13.7.1
[13.7.0]: https://github.com/textualize/rich/compare/v13.6.0...v13.7.0
[13.6.0]: https://github.com/textualize/rich/compare/v13.5.3...v13.6.0
[13.5.3]: https://github.com/textualize/rich/compare/v13.5.2...v13.5.3
[13.5.2]: https://github.com/textualize/rich/compare/v13.5.1...v13.5.2
[13.5.1]: https://github.com/textualize/rich/compare/v13.5.0...v13.5.1
[13.5.0]: https://github.com/textualize/rich/compare/v13.4.2...v13.5.0
[13.4.2]: https://github.com/textualize/rich/compare/v13.4.1...v13.4.2
[13.4.1]: https://github.com/textualize/rich/compare/v13.4.0...v13.4.1
[13.4.0]: https://github.com/textualize/rich/compare/v13.3.5...v13.4.0
[13.3.5]: https://github.com/textualize/rich/compare/v13.3.4...v13.3.5
[13.3.4]: https://github.com/textualize/rich/compare/v13.3.3...v13.3.4
[13.3.3]: https://github.com/textualize/rich/compare/v13.3.2...v13.3.3
[13.3.2]: https://github.com/textualize/rich/compare/v13.3.1...v13.3.2
[13.3.1]: https://github.com/textualize/rich/compare/v13.3.0...v13.3.1
[13.3.0]: https://github.com/textualize/rich/compare/v13.2.0...v13.3.0
[13.2.0]: https://github.com/textualize/rich/compare/v13.1.0...v13.2.0
[13.1.0]: https://github.com/textualize/rich/compare/v13.0.1...v13.1.0
[13.0.1]: https://github.com/textualize/rich/compare/v13.0.0...v13.0.1
[13.0.0]: https://github.com/textualize/rich/compare/v12.6.0...v13.0.0
[12.6.0]: https://github.com/textualize/rich/compare/v12.5.2...v12.6.0
[12.5.2]: https://github.com/textualize/rich/compare/v12.5.1...v12.5.2
[12.5.1]: https://github.com/textualize/rich/compare/v12.5.0...v12.5.1
[12.5.0]: https://github.com/textualize/rich/compare/v12.4.4...v12.5.0
[12.4.4]: https://github.com/textualize/rich/compare/v12.4.3...v12.4.4
[12.4.3]: https://github.com/textualize/rich/compare/v12.4.2...v12.4.3
[12.4.2]: https://github.com/textualize/rich/compare/v12.4.1...v12.4.2
[12.4.1]: https://github.com/textualize/rich/compare/v12.4.0...v12.4.1
[12.4.0]: https://github.com/textualize/rich/compare/v12.3.0...v12.4.0
[12.3.0]: https://github.com/textualize/rich/compare/v12.2.0...v12.3.0
[12.2.0]: https://github.com/textualize/rich/compare/v12.1.0...v12.2.0
[12.1.0]: https://github.com/textualize/rich/compare/v12.0.1...v12.1.0
[12.0.1]: https://github.com/textualize/rich/compare/v12.0.0...v12.0.1
[12.0.0]: https://github.com/textualize/rich/compare/v11.2.0...v12.0.0
[11.2.0]: https://github.com/textualize/rich/compare/v11.1.0...v11.2.0
[11.1.0]: https://github.com/textualize/rich/compare/v11.0.0...v11.1.0
[11.0.0]: https://github.com/textualize/rich/compare/v10.16.1...v11.0.0
[10.16.2]: https://github.com/textualize/rich/compare/v10.16.1...v10.16.2
[10.16.1]: https://github.com/textualize/rich/compare/v10.16.0...v10.16.1
[10.16.0]: https://github.com/textualize/rich/compare/v10.15.2...v10.16.0
[10.15.2]: https://github.com/textualize/rich/compare/v10.15.1...v10.15.2
[10.15.1]: https://github.com/textualize/rich/compare/v10.15.0...v10.15.1
[10.15.0]: https://github.com/textualize/rich/compare/v10.14.0...v10.15.0
[10.14.0]: https://github.com/textualize/rich/compare/v10.13.0...v10.14.0
[10.13.0]: https://github.com/textualize/rich/compare/v10.12.0...v10.13.0
[10.12.0]: https://github.com/textualize/rich/compare/v10.11.0...v10.12.0
[10.11.0]: https://github.com/textualize/rich/compare/v10.10.0...v10.11.0
[10.10.0]: https://github.com/textualize/rich/compare/v10.9.0...v10.10.0
[10.9.0]: https://github.com/textualize/rich/compare/v10.8.0...v10.9.0
[10.8.0]: https://github.com/textualize/rich/compare/v10.7.0...v10.8.0
[10.7.0]: https://github.com/textualize/rich/compare/v10.6.0...v10.7.0
[10.6.0]: https://github.com/textualize/rich/compare/v10.5.0...v10.6.0
[10.5.0]: https://github.com/textualize/rich/compare/v10.4.0...v10.5.0
[10.4.0]: https://github.com/textualize/rich/compare/v10.3.0...v10.4.0
[10.3.0]: https://github.com/textualize/rich/compare/v10.2.2...v10.3.0
[10.2.2]: https://github.com/textualize/rich/compare/v10.2.1...v10.2.2
[10.2.1]: https://github.com/textualize/rich/compare/v10.2.0...v10.2.1
[10.2.0]: https://github.com/textualize/rich/compare/v10.1.0...v10.2.0
[10.1.0]: https://github.com/textualize/rich/compare/v10.0.1...v10.1.0
[10.0.1]: https://github.com/textualize/rich/compare/v10.0.0...v10.0.1
[10.0.0]: https://github.com/textualize/rich/compare/v9.13.0...v10.0.0
[9.13.0]: https://github.com/textualize/rich/compare/v9.12.4...v9.13.0
[9.12.4]: https://github.com/textualize/rich/compare/v9.12.3...v9.12.4
[9.12.3]: https://github.com/textualize/rich/compare/v9.12.2...v9.12.3
[9.12.2]: https://github.com/textualize/rich/compare/v9.12.1...v9.12.2
[9.12.1]: https://github.com/textualize/rich/compare/v9.12.0...v9.12.1
[9.12.0]: https://github.com/textualize/rich/compare/v9.11.1...v9.12.0
[9.11.1]: https://github.com/textualize/rich/compare/v9.11.0...v9.11.1
[9.11.0]: https://github.com/textualize/rich/compare/v9.10.0...v9.11.0
[9.10.0]: https://github.com/textualize/rich/compare/v9.9.0...v9.10.0
[9.9.0]: https://github.com/textualize/rich/compare/v9.8.2...v9.9.0
[9.8.2]: https://github.com/textualize/rich/compare/v9.8.1...v9.8.2
[9.8.1]: https://github.com/textualize/rich/compare/v9.8.0...v9.8.1
[9.8.0]: https://github.com/textualize/rich/compare/v9.7.0...v9.8.0
[9.7.0]: https://github.com/textualize/rich/compare/v9.6.2...v9.7.0
[9.6.2]: https://github.com/textualize/rich/compare/v9.6.1...v9.6.2
[9.6.1]: https://github.com/textualize/rich/compare/v9.6.0...v9.6.1
[9.6.0]: https://github.com/textualize/rich/compare/v9.5.1...v9.6.0
[9.5.1]: https://github.com/textualize/rich/compare/v9.5.0...v9.5.1
[9.5.0]: https://github.com/textualize/rich/compare/v9.4.0...v9.5.0
[9.4.0]: https://github.com/textualize/rich/compare/v9.3.0...v9.4.0
[9.3.0]: https://github.com/textualize/rich/compare/v9.2.0...v9.3.0
[9.2.0]: https://github.com/textualize/rich/compare/v9.1.0...v9.2.0
[9.1.0]: https://github.com/textualize/rich/compare/v9.0.1...v9.1.0
[9.0.1]: https://github.com/textualize/rich/compare/v9.0.0...v9.0.1
[9.0.0]: https://github.com/textualize/rich/compare/v8.0.0...v9.0.0
[8.0.0]: https://github.com/textualize/rich/compare/v7.1.0...v8.0.0
[7.1.0]: https://github.com/textualize/rich/compare/v7.0.0...v7.1.0
[7.0.0]: https://github.com/textualize/rich/compare/v6.2.0...v7.0.0
[6.2.0]: https://github.com/textualize/rich/compare/v6.1.2...v6.2.0
[6.1.2]: https://github.com/textualize/rich/compare/v6.1.1...v6.1.2
[6.1.1]: https://github.com/textualize/rich/compare/v6.1.0...v6.1.1
[6.1.0]: https://github.com/textualize/rich/compare/v6.0.0...v6.1.0
[6.0.0]: https://github.com/textualize/rich/compare/v5.2.1...v6.0.0
[5.2.1]: https://github.com/textualize/rich/compare/v5.2.0...v5.2.1
[5.2.0]: https://github.com/textualize/rich/compare/v5.1.2...v5.2.0
[5.1.2]: https://github.com/textualize/rich/compare/v5.1.1...v5.1.2
[5.1.1]: https://github.com/textualize/rich/compare/v5.1.0...v5.1.1
[5.1.0]: https://github.com/textualize/rich/compare/v5.0.0...v5.1.0
[5.0.0]: https://github.com/textualize/rich/compare/v4.2.2...v5.0.0
[4.2.2]: https://github.com/textualize/rich/compare/v4.2.1...v4.2.2
[4.2.1]: https://github.com/textualize/rich/compare/v4.2.0...v4.2.1
[4.2.0]: https://github.com/textualize/rich/compare/v4.1.0...v4.2.0
[4.1.0]: https://github.com/textualize/rich/compare/v4.0.0...v4.1.0
[4.0.0]: https://github.com/textualize/rich/compare/v3.4.1...v4.0.0
[3.4.1]: https://github.com/textualize/rich/compare/v3.4.0...v3.4.1
[3.4.0]: https://github.com/textualize/rich/compare/v3.3.2...v3.4.0
[3.3.2]: https://github.com/textualize/rich/compare/v3.3.1...v3.3.2
[3.3.1]: https://github.com/textualize/rich/compare/v3.3.0...v3.3.1
[3.3.0]: https://github.com/textualize/rich/compare/v3.2.0...v3.3.0
[3.2.0]: https://github.com/textualize/rich/compare/v3.1.0...v3.2.0
[3.1.0]: https://github.com/textualize/rich/compare/v3.0.5...v3.1.0
[3.0.5]: https://github.com/textualize/rich/compare/v3.0.4...v3.0.5
[3.0.4]: https://github.com/textualize/rich/compare/v3.0.3...v3.0.4
[3.0.3]: https://github.com/textualize/rich/compare/v3.0.2...v3.0.3
[3.0.2]: https://github.com/textualize/rich/compare/v3.0.1...v3.0.2
[3.0.1]: https://github.com/textualize/rich/compare/v3.0.0...v3.0.1
[3.0.0]: https://github.com/textualize/rich/compare/v2.3.1...v3.0.0
[2.3.1]: https://github.com/textualize/rich/compare/v2.3.0...v2.3.1
[2.3.0]: https://github.com/textualize/rich/compare/v2.2.6...v2.3.0
[2.2.6]: https://github.com/textualize/rich/compare/v2.2.5...v2.2.6
[2.2.5]: https://github.com/textualize/rich/compare/v2.2.4...v2.2.5
[2.2.4]: https://github.com/textualize/rich/compare/v2.2.3...v2.2.4
[2.2.3]: https://github.com/textualize/rich/compare/v2.2.2...v2.2.3
[2.2.2]: https://github.com/textualize/rich/compare/v2.2.1...v2.2.2
[2.2.1]: https://github.com/textualize/rich/compare/v2.2.0...v2.2.1
[2.2.0]: https://github.com/textualize/rich/compare/v2.1.0...v2.2.0
[2.1.0]: https://github.com/textualize/rich/compare/v2.0.1...v2.1.0
[2.0.1]: https://github.com/textualize/rich/compare/v2.0.0...v2.0.1
[2.0.0]: https://github.com/textualize/rich/compare/v1.3.1...v2.0.0
[1.3.1]: https://github.com/textualize/rich/compare/v1.3.0...v1.3.1
[1.3.0]: https://github.com/textualize/rich/compare/v1.2.3...v1.3.0
[1.2.3]: https://github.com/textualize/rich/compare/v1.2.2...v1.2.3
[1.2.2]: https://github.com/textualize/rich/compare/v1.2.1...v1.2.2
[1.2.1]: https://github.com/textualize/rich/compare/v1.2.0...v1.2.1
[1.2.0]: https://github.com/textualize/rich/compare/v1.1.9...v1.2.0
[1.1.9]: https://github.com/textualize/rich/compare/v1.1.8...v1.1.9
[1.1.8]: https://github.com/textualize/rich/compare/v1.1.7...v1.1.8
[1.1.7]: https://github.com/textualize/rich/compare/v1.1.6...v1.1.7
[1.1.6]: https://github.com/textualize/rich/compare/v1.1.5...v1.1.6
[1.1.5]: https://github.com/textualize/rich/compare/v1.1.4...v1.1.5
[1.1.4]: https://github.com/textualize/rich/compare/v1.1.3...v1.1.4
[1.1.3]: https://github.com/textualize/rich/compare/v1.1.2...v1.1.3
[1.1.2]: https://github.com/textualize/rich/compare/v1.1.1...v1.1.2
[1.1.1]: https://github.com/textualize/rich/compare/v1.1.0...v1.1.1
[1.1.0]: https://github.com/textualize/rich/compare/v1.0.3...v1.1.0
[1.0.3]: https://github.com/textualize/rich/compare/v1.0.2...v1.0.3
[1.0.2]: https://github.com/textualize/rich/compare/v1.0.1...v1.0.2
[1.0.1]: https://github.com/textualize/rich/compare/v1.0.0...v1.0.1
[1.0.0]: https://github.com/textualize/rich/compare/v0.8.13...v1.0.0
[0.8.13]: https://github.com/textualize/rich/compare/v0.8.12...v0.8.13
[0.8.12]: https://github.com/textualize/rich/compare/v0.8.11...v0.8.12
[0.8.11]: https://github.com/textualize/rich/compare/v0.8.10...v0.8.11
[0.8.10]: https://github.com/textualize/rich/compare/v0.8.9...v0.8.10
[0.8.9]: https://github.com/textualize/rich/compare/v0.8.8...v0.8.9
[0.8.8]: https://github.com/textualize/rich/compare/v0.8.7...v0.8.8
[0.8.7]: https://github.com/textualize/rich/compare/v0.8.6...v0.8.7
[0.8.6]: https://github.com/textualize/rich/compare/v0.8.5...v0.8.6
[0.8.5]: https://github.com/textualize/rich/compare/v0.8.4...v0.8.5
[0.8.4]: https://github.com/textualize/rich/compare/v0.8.3...v0.8.4
[0.8.3]: https://github.com/textualize/rich/compare/v0.8.2...v0.8.3
[0.8.2]: https://github.com/textualize/rich/compare/v0.8.1...v0.8.2
[0.8.1]: https://github.com/textualize/rich/compare/v0.8.0...v0.8.1
[0.8.0]: https://github.com/textualize/rich/compare/v0.7.2...v0.8.0
[0.7.2]: https://github.com/textualize/rich/compare/v0.7.1...v0.7.2
[0.7.1]: https://github.com/textualize/rich/compare/v0.7.0...v0.7.1
[0.7.0]: https://github.com/textualize/rich/compare/v0.6.0...v0.7.0
[0.6.0]: https://github.com/textualize/rich/compare/v0.5.0...v0.6.0
[0.5.0]: https://github.com/textualize/rich/compare/v0.4.1...v0.5.0
[0.4.1]: https://github.com/textualize/rich/compare/v0.4.0...v0.4.1
[0.4.0]: https://github.com/textualize/rich/compare/v0.3.3...v0.4.0
[0.3.3]: https://github.com/textualize/rich/compare/v0.3.2...v0.3.3
[0.3.2]: https://github.com/textualize/rich/compare/v0.3.1...v0.3.2
[0.3.1]: https://github.com/textualize/rich/compare/v0.3.0...v0.3.1
[0.3.0]: https://github.com/textualize/rich/compare/v0.2.0...v0.3.0<|MERGE_RESOLUTION|>--- conflicted
+++ resolved
@@ -5,22 +5,18 @@
 The format is based on [Keep a Changelog](https://keepachangelog.com/en/1.0.0/),
 and this project adheres to [Semantic Versioning](https://semver.org/spec/v2.0.0.html).
 
-<<<<<<< HEAD
-
-## [13.7.1] - 2024-01-09
+## [13.7.2] - 2024-03-07
 
 ### Fixed
 
 - Fixed typos in the file README.ru.md .
 - Fixed stylistic translation errors in the file README.ru.md .
 
-=======
 ## [13.7.1] - 2023-02-28
 
 ### Fixed
 
 - Updated the widths of some characters https://github.com/Textualize/rich/pull/3289
->>>>>>> 0d7e598f
 
 ## [13.7.0] - 2023-11-15
 
