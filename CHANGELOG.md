# Changelog

All notable changes to this project will be documented in this file.

The format is based on [Keep a Changelog](https://keepachangelog.com/en/1.0.0/),
and this project adheres to [Semantic Versioning](https://semver.org/spec/v2.0.0.html).

## [10.13.1] - 2021-11-09

### Fixed

- Fixed progress speed not updating when total doesn't change
- Fixed superfluous new line in Status https://github.com/willmcgugan/rich/issues/1662
<<<<<<< HEAD
- Fixed Windows legacy width again
=======
- Fixed infinite loop in set_cell_size https://github.com/willmcgugan/rich/issues/1682

### Added

- Added file protocol to URL highlighter https://github.com/willmcgugan/rich/issues/1681
>>>>>>> 22a0918e

## [10.13.0] - 2021-11-07

### Added

- Added json.dumps parameters to print_json https://github.com/willmcgugan/rich/issues/1638

### Fixed

- Fixed an edge case bug when console module try to detect if they are in a tty at the end of a pytest run
- Fixed a bug where logging handler raises an exception when running with pythonw (related to https://bugs.python.org/issue13807)
- Fixed issue with TERM env vars that have more than one hyphen https://github.com/willmcgugan/rich/issues/1640
- Fixed missing new line after progress bar when terminal is not interactive https://github.com/willmcgugan/rich/issues/1606
- Fixed exception in IPython when disabling pprint with %pprint https://github.com/willmcgugan/rich/issues/1646
- Fixed issue where values longer than the console width produced invalid JSON https://github.com/willmcgugan/rich/issues/1653
- Fixes trailing comma when pretty printing dataclass with last field repr=False https://github.com/willmcgugan/rich/issues/1599

## Changed

- Markdown codeblocks now word-wrap https://github.com/willmcgugan/rich/issues/1515

## [10.12.0] - 2021-10-06

### Updated

- Official Py3.10 release

### Fixed

- Fixed detection of custom repr when pretty printing dataclasses

## [10.11.0] - 2021-09-24

### Added

- Added `suppress` parameter to tracebacks
- Added `max_frames` parameter to tracebacks

## [10.10.0] - 2021-09-18

### Added

- Added stdin support to `rich.json`

### Fixed

- Fixed pretty printing of objects with fo magic with **getattr** https://github.com/willmcgugan/rich/issues/1492

## [10.9.0] - 2021-08-29

### Added

- Added data parameter to print_json method / function
- Added an --indent parameter to python -m rich.json

### Changed

- Changed default indent of JSON to 2 (down from 4)
- Changed highlighting of JSON keys to new style (bold blue)

## [10.8.0] - 2021-08-28

### Added

- Added Panel.subtitle
- Added Panel.subtitle_align
- Added rich.json.JSON
- Added rich.print_json and Console.print_json

### Fixed

- Fixed a bug where calling `rich.reconfigure` within a `pytest_configure` hook would lead to a crash
- Fixed highlight not being passed through options https://github.com/willmcgugan/rich/issues/1404

## [10.7.0] - 2021-08-05

### Added

- Added Text.apply_meta
- Added meta argument to Text.assemble
- Added Style.from_meta
- Added Style.on
- Added Text.on

### Changed

- Changed `RenderGroup` to `Group` and `render_group` to `group` (old names remain for compatibility but will be deprecated in the future)
- Changed `rich.repr.RichReprResult` to `rich.repr.Result` (old names remain for compatibility but will be deprecated in the future)
- Changed meta serialization to use pickle rather than marshal to permit callables

## [10.6.0] - 2021-07-12

### Deprecated

- Added deprecation warning for tabulate_mapping which will be removed in v11.0.0

### Added

- Added precision argument to filesize.decimal
- Added separator argument to filesize.decimal
- Added \_rich_traceback_guard to Traceback
- Added emoji_variant to Console
- Added -emoji and -text variant selectors to emoji code

### Fixed

- Fixed issue with adjoining color tags https://github.com/willmcgugan/rich/issues/1334

### Changed

- Changed Console.size to use unproxied stdin and stdout

## [10.5.0] - 2021-07-05

### Fixed

- Fixed Pandas objects not pretty printing https://github.com/willmcgugan/rich/issues/1305
- Fixed https://github.com/willmcgugan/rich/issues/1256
- Fixed typing with rich.repr.auto decorator
- Fixed repr error formatting https://github.com/willmcgugan/rich/issues/1326

### Added

- Added new_line_start argument to Console.print
- Added Segment.divide method
- Added Segment.split_cells method
- Added segment.SegmentLines class

## [10.4.0] - 2021-06-18

### Added

- Added Style.meta
- Added rich.repr.auto decorator

### Fixed

- Fixed error pretty printing classes with special **rich_repr** method

## [10.3.0] - 2021-06-09

### Added

- Added Console.size setter
- Added Console.width setter
- Added Console.height setter
- Added angular style Rich reprs
- Added an IPython extension. Load via `%load_ext rich`

### Changed

- Changed the logic for retrieving the calling frame in console logs to a faster one for the Python implementations that support it.

## [10.2.2] - 2021-05-19

### Fixed

- Fixed status not rendering console markup https://github.com/willmcgugan/rich/issues/1244

## [10.2.1] - 2021-05-17

### Fixed

- Fixed panel in Markdown exploding https://github.com/willmcgugan/rich/issues/1234

## [10.2.0] - 2021-05-12

### Added

- Added syntax for call, i.e. "Foo(bar)"
- Added Console.measure as a convenient alias for Measurement.get
- Added support for pretty printing attrs objects
- Added mappingproxy to pretty print
- Added UserDict and UserList support to pretty printer

### Changed

- Changed colorama init to set strip=False
- Changed highlighter for False, True, None to not match in the middle of a word. i.e. NoneType is no longer highlighted as None

### Fixed

- Fixed initial blank lines removed from Syntax https://github.com/willmcgugan/rich/issues/1214

## [10.1.0] - 2021-04-03

### Fixed

- Fixed support for jupyter qtconsole and similar Jupyter environments

## [10.0.1] - 2021-03-30

### Fixed

- Fixed race condition that duplicated lines in progress https://github.com/willmcgugan/rich/issues/1144

## [10.0.0] - 2021-03-27

### Changed

- Made pydoc import lazy as at least one use found it slow to import https://github.com/willmcgugan/rich/issues/1104
- Modified string highlighting to not match in the middle of a word, so that apostrophes are not considered strings
- New way of encoding control codes in Segment
- New signature for Control class
- Changed Layout.split to use new Splitter class
- Improved layout.tree
- Changed default theme color for repr.number to cyan
- `__rich_measure__` signature changed to accept ConsoleOptions rather than max_width
- `text` parameter to rich.spinner.Spinner changed to RenderableType

### Added

- Added `__rich_repr__` protocol method to Pretty
- Added rich.region.Region
- Added ConsoleOptions.update_dimensions
- Added rich.console.ScreenUpdate
- Added Console.is_alt_screen
- Added Control.segment, Control.bell, Control.home, Control.move_to, Control.clear, Control.show_cursor, Control.alt_screen
- Added Console.update_screen and Console.update_screen_lines
- Added Layout.add_split, Layout.split_column, Layout.split_row, layout.refresh
- Added new Rich repr protocol `__rich_repr__`

### Fixed

- Fixed table style taking precedence over row style https://github.com/willmcgugan/rich/issues/1129
- Fixed incorrect measurement of Text with new lines and whitespace https://github.com/willmcgugan/rich/issues/1133
- Made type annotations consistent for various `total` keyword arguments in `rich.progress` and rich.`progress_bar`
- Disabled Progress no longer displays itself when starting https://github.com/willmcgugan/rich/pull/1125
- Animations no longer reset when updating rich.status.Status

## [9.13.0] - 2021-03-06

### Added

- Pretty printer now supports dataclasses

### Fixed

- Fixed Syntax background https://github.com/willmcgugan/rich/issues/1088
- Fix for double tracebacks when no formatter https://github.com/willmcgugan/rich/issues/1079

### Changed

- Added ws and wss to url highlighter

## [9.12.4] - 2021-03-01

### Fixed

- Fixed custom formatters with rich tracebacks in RichHandler https://github.com/willmcgugan/rich/issues/1079

### Changed

- Allow highly compressed table cells to go to 0 width
- Optimization to remove empty styles in various places

## [9.12.3] - 2021-02-28

### Changed

- Optimized Padding

## [9.12.2] - 2021-02-27

### Added

- Added ConsoleOptions.copy

### Changed

- Optimized ConsoleOptions.update

## [9.12.1] - 2021-02-27

### Fixed

- Fixed deadlock in Progress https://github.com/willmcgugan/rich/issues/1061

### Added

- Added Task.finished_speed

### Changed

- Froze TransferSpeedColumn speed when task is finished
- Added SIGINT handler to downloader.py example
- Optimization for large tables

## [9.12.0] - 2021-02-24

### Fixed

- Fixed issue with Syntax and missing lines in Layout https://github.com/willmcgugan/rich/issues/1050
- Fixed issue with nested markdown elements https://github.com/willmcgugan/rich/issues/1036
- Fixed new lines not invoking render hooks https://github.com/willmcgugan/rich/issues/1052
- Fixed Align setting height to child https://github.com/willmcgugan/rich/issues/1057

### Changed

- Printing a table with no columns now result in a blank line https://github.com/willmcgugan/rich/issues/1044

### Added

- Added height to Panel

## [9.11.1] - 2021-02-20

### Fixed

- Fixed table with expand=False not expanding when justify="center"
- Fixed single renderable in Layout not respecting height
- Fixed COLUMNS and LINES env var https://github.com/willmcgugan/rich/issues/1019
- Layout now respects minimum_size when fixes sizes are greater than available space
- HTML export now changes link underline score to match terminal https://github.com/willmcgugan/rich/issues/1009

### Changed

- python -m rich.markdown and rich.syntax show usage with no file

### Added

- Added height parameter to Layout
- Added python -m rich.segment

## [9.11.0] - 2021-02-15

### Fixed

- Fixed error message for tracebacks with broken `__str__` https://github.com/willmcgugan/rich/issues/980
- Fixed markup edge case https://github.com/willmcgugan/rich/issues/987

### Added

- Added cheeky sponsorship request to test card
- Added `quiet` argument to Console constructor
- Added support for a callback function to format timestamps (allows presentation of milliseconds)
- Added Console.set_alt_screen and Console.screen
- Added height to ConsoleOptions
- Added `vertical` parameter to Align
- Added Layout class

### Changed

- Pretty.overflow now defaults to None
- Panel now respects options.height
- Traceback lexer defaults to Python if no extension on source
- Added ConsoleDimensions size attribute to ConsoleOptions so that size can't change mid-render

## [9.10.0] - 2021-01-27

### Changed

- Some optimizations for Text
- Further optimized Tracebacks by not tokenizing code more that necessary
- Table Column.header_style and Column.footer_style are now added to Table header/footer style

## [9.9.0] - 2021-01-23

### Changed

- Extended Windows palette to 16 colors
- Modified windows palette to Windows 10 colors
- Change regex for attrib_name to be more performant
- Optimized traceback generation

### Fixed

- Fix double line tree guides on Windows
- Fixed Tracebacks ignoring initial blank lines
- Partial fix for tracebacks not finding source after chdir
- Fixed error message when code in tracebacks doesn't have an extension https://github.com/willmcgugan/rich/issues/996

### Added

- Added post_style argument to Segment.apply_style

## [9.8.2] - 2021-01-15

### Fixed

- Fixed deadlock in live https://github.com/willmcgugan/rich/issues/927

## [9.8.1] - 2021-01-13

### Fixed

- Fixed rich.inspect failing with attributes that claim to be callable but aren't https://github.com/willmcgugan/rich/issues/916

## [9.8.0] - 2021-01-11

### Added

- Added **rich_measure** for tree
- Added rich.align.VerticalCenter

### Changed

- The `style` argument on Align now applies to background only
- Changed display of progress bars in no_color mode for clarity
- Console property `size` will fall back to getting the terminal size of stdout it stdin fails, this allows size to be correctly determined when piping

### Fixed

- Fixed panel cropping when shrunk too bar
- Allow passing markdown over STDIN when using `python -m rich.markdown`
- Fix printing MagicMock.mock_calls https://github.com/willmcgugan/rich/issues/903

## [9.7.0] - 2021-01-09

### Added

- Added rich.tree
- Added no_color argument to Console

## [9.6.2] - 2021-01-07

### Fixed

- Fixed markup escaping edge case https://github.com/willmcgugan/rich/issues/878
- Double tag escape, i.e. `"\\[foo]"` results in a backslash plus `[foo]` tag
- Fixed header_style not applying to headers in positional args https://github.com/willmcgugan/rich/issues/953

## [9.6.1] - 2020-12-31

### Fixed

- Fixed encoding error on Windows when loading code for Tracebacks

## [9.6.0] - 2020-12-30

### Changed

- MarkupError exception raise from None to omit internal exception
- Factored out RichHandler.render and RichHandler.render_message for easier extending
- Display pretty printed value in rich.inspect

### Added

- Added Progress.TimeElapsedColumn
- Added IPython support to pretty.install

### Fixed

- Fixed display of locals in Traceback for stdin

## [9.5.1] - 2020-12-19

### Fixed

- Fixed terminal size detection on Windows https://github.com/willmcgugan/rich/issues/836
- Fixed hex number highlighting

## [9.5.0] - 2020-12-18

### Changed

- If file is not specified on Console then the Console.file will return the current sys.stdout. Prior to 9.5.0 sys.stdout was cached on the Console, which could break code that wrapped sys.stdout after the Console was constructed.
- Changed `Color.__str__` to not include ansi codes
- Changed Console.size to get the terminal dimensions via sys.stdin. This means that if you set file to be an io.StringIO file then the width will be set to the current terminal dimensions and not a default of 80.

### Added

- Added stderr parameter to Console
- Added rich.reconfigure
- Added `Color.__rich__`
- Added Console.soft_wrap
- Added Console.style parameter
- Added Table.highlight parameter to enable highlighting of cells
- Added Panel.highlight parameter to enable highlighting of panel title
- Added highlight to ConsoleOptions

### Fixed

- Fixed double output in rich.live https://github.com/willmcgugan/rich/issues/485
- Fixed Console.out highlighting not reflecting defaults https://github.com/willmcgugan/rich/issues/827
- FileProxy now raises TypeError for empty non-str arguments https://github.com/willmcgugan/rich/issues/828

## [9.4.0] - 2020-12-12

### Added

- Added rich.live https://github.com/willmcgugan/rich/pull/382
- Added algin parameter to Rule and Console.rule
- Added rich.Status class and Console.status
- Added getitem to Text
- Added style parameter to Console.log
- Added rich.diagnose command

### Changed

- Table.add_row style argument now applies to entire line and not just cells
- Added end_section parameter to Table.add_row to force a line underneath row

## Fixed

- Fixed suppressed traceback context https://github.com/willmcgugan/rich/issues/468

## [9.3.0] - 2020-12-1

### Added

- Added get_datetime parameter to Console, to allow for repeatable tests
- Added get_time parameter to Console
- Added rich.abc.RichRenderable
- Added expand_all to rich.pretty.install()
- Added locals_max_length, and locals_max_string to Traceback and logging.RichHandler
- Set defaults of max_length and max_string for Traceback to 10 and 80
- Added disable argument to Progress

### Changed

- Reformatted test card (python -m rich)

### Fixed

- Fixed redirecting of stderr in Progress
- Fixed broken expanded tuple of one https://github.com/willmcgugan/rich/issues/445
- Fixed traceback message with `from` exceptions
- Fixed justify argument not working in console.log https://github.com/willmcgugan/rich/issues/460

## [9.2.0] - 2020-11-08

### Added

- Added tracebacks_show_locals parameter to RichHandler
- Added max_string to Pretty
- Added rich.ansi.AnsiDecoder
- Added decoding of ansi codes to captured stdout in Progress
- Added expand_all to rich.pretty.pprint

### Changed

- Applied dim=True to indent guide styles
- Factored out RichHandler.get_style_and_level to allow for overriding in subclasses
- Hid progress bars from html export
- rich.pretty.pprint now soft wraps

## [9.1.0] - 2020-10-23

### Added

- Added Text.with_indentation_guide
- Added Text.detect_indentation
- Added Pretty.indent_guides
- Added Syntax.indent_guides
- Added indent_guides parameter on pretty.install
- Added rich.pretty.pprint
- Added max_length to Pretty

### Changed

- Enabled indent guides on Tracebacks

### Fixed

- Fixed negative time remaining in Progress bars https://github.com/willmcgugan/rich/issues/378

## [9.0.1] - 2020-10-19

### Fixed

- Fixed broken ANSI codes in input on windows legacy https://github.com/willmcgugan/rich/issues/393

## [9.0.0] - 2020-10-18

### Fixed

- Progress download column now displays decimal units

### Added

- Support for Python 3.9
- Added legacy_windows to ConsoleOptions
- Added ascii_only to ConsoleOptions
- Added box.SQUARE_DOUBLE_HEAD
- Added highlighting of EUI-48 and EUI-64 (MAC addresses)
- Added Console.pager
- Added Console.out
- Added binary_units in progress download column
- Added Progress.reset
- Added Style.background_style property
- Added Bar renderable https://github.com/willmcgugan/rich/pull/361
- Added Table.min_width
- Added table.Column.min_width and table.Column.max_width, and same to Table.add_column

### Changed

- Dropped box.get_safe_box function in favor of Box.substitute
- Changed default padding in Panel from 0 to (0, 1) https://github.com/willmcgugan/rich/issues/385
- Table with row_styles will extend background color between cells if the box has no vertical dividerhttps://github.com/willmcgugan/rich/issues/383
- Changed default of fit kwarg in render_group() from False to True
- Renamed rich.bar to rich.progress_bar, and Bar class to ProgressBar, rich.bar is now the new solid bar class

### Fixed

- Fixed typo in `Style.transparent_background` method name.

## [8.0.0] - 2020-10-03

### Added

- Added Console.bell method
- Added Set to types that Console.print will automatically pretty print
- Added show_locals to Traceback
- Added theme stack mechanism, see Console.push_theme and Console.pop_theme

### Changed

- Changed Style.empty to Style.null to better reflect what it does
- Optimized combining styles involving a null style
- Change error messages in Style.parse to read better

### Fixed

- Fixed Table.\_\_rich_measure\_\_
- Fixed incorrect calculation of fixed width columns

## [7.1.0] - 2020-09-26

### Added

- Added Console.begin_capture, Console.end_capture and Console.capture
- Added Table.title_justify and Table.caption_justify https://github.com/willmcgugan/rich/issues/301

### Changed

- Improved formatting of exceptions
- Enabled Rich exceptions in logging https://github.com/taliraj
- UTF-8 encoding is now mentioned in HTML head section

### Removed

- Removed line_numbers argument from traceback.install, which was undocumented and did nothing

## [7.0.0] - 2020-09-18

### Added

- New ansi_dark and ansi_light themes
- Added Text.append_tokens for fast appending of string + Style pairs
- Added Text.remove_suffix
- Added Text.append_tokens

### Changed

- Text.tabs_to_spaces was renamed to Text.expand_tabs, which works in place rather than returning a new instance
- Renamed Column.index to Column.\_index
- Optimized Style.combine and Style.chain
- Optimized text rendering by fixing internal cache mechanism
- Optimized hash generation for Styles

## [6.2.0] - 2020-09-13

### Added

- Added inline code highlighting to Markdown

## [6.1.2] - 2020-09-11

### Added

- Added ipv4 and ipv6 to ReprHighlighter

### Changed

- The `#` sign is included in url highlighting

### Fixed

- Fixed force-color switch in rich.syntax and rich.markdown commands

## [6.1.1] - 2020-09-07

### Changed

- Restored "def" in inspect signature

## [6.1.0] - 2020-09-07

### Added

- New inspect module
- Added os.\_Environ to pretty print

### Fixed

- Prevented recursive renderables from getting stuck

## Changed

- force_terminal and force_jupyter can now be used to force the disabled state, or left as None to auto-detect.
- Panel now expands to fit title if supplied

## [6.0.0] - 2020-08-25

### Fixed

- Fixed use of `__rich__` cast

### Changed

- New algorithm to pretty print which fits more on a line if possible
- Deprecated `character` parameter in Rule and Console.rule, in favor of `characters`
- Optimized Syntax.from_path to avoid searching all lexers, which also speeds up tracebacks

### Added

- Added soft_wrap flag to Console.print

## [5.2.1] - 2020-08-19

### Fixed

- Fixed underscore with display hook https://github.com/willmcgugan/rich/issues/235

## [5.2.0] - 2020-08-14

### Changed

- Added crop argument to Console.print
- Added "ignore" overflow method
- Added multiple characters per rule @hedythedev https://github.com/willmcgugan/rich/pull/207

## [5.1.2] - 2020-08-10

### Fixed

- Further optimized pretty printing ~5X.

## [5.1.1] - 2020-08-09

### Fixed

- Optimized pretty printing ~3X faster

## [5.1.0] - 2020-08-08

### Added

- Added Text.cell_len
- Added helpful message regarding unicode decoding errors https://github.com/willmcgugan/rich/issues/212
- Added display hook with pretty.install()

### Fixed

- Fixed deprecation warnings re backslash https://github.com/willmcgugan/rich/issues/210
- Fixed repr highlighting of scientific notation, e.g. 1e100

### Changed

- Implemented pretty printing, and removed pprintpp from dependencies
- Optimized Text.join

## [5.0.0] - 2020-08-02

### Changed

- Change to console markup syntax to not parse Python structures as markup, i.e. `[1,2,3]` is treated as a literal, not a tag.
- Standard color numbers syntax has changed to `"color(<number>)"` so that `[5]` (for example) is considered a literal.
- Markup escape method has changed from double brackets to preceding with a backslash, so `foo[[]]` would be `foo\[bar]`

## [4.2.2] - 2020-07-30

### Changed

- Added thread to automatically call update() in progress.track(). Replacing previous adaptive algorithm.
- Second attempt at working around https://bugs.python.org/issue37871

## [4.2.1] - 2020-07-29

### Added

- Added show_time and show_level parameters to RichHandler https://github.com/willmcgugan/rich/pull/182

### Fixed

- Fixed progress.track iterator exiting early https://github.com/willmcgugan/rich/issues/189
- Added workaround for Python bug https://bugs.python.org/issue37871, fixing https://github.com/willmcgugan/rich/issues/186

### Changed

- Set overflow=fold for log messages https://github.com/willmcgugan/rich/issues/190

## [4.2.0] - 2020-07-27

### Fixed

- Fixed missing new lines https://github.com/willmcgugan/rich/issues/178
- Fixed Progress.track https://github.com/willmcgugan/rich/issues/184
- Remove control codes from exported text https://github.com/willmcgugan/rich/issues/181
- Implemented auto-detection and color rendition of 16-color mode

## [4.1.0] - 2020-07-26

### Changed

- Optimized progress.track for very quick iterations
- Force default size of 80x25 if get_terminal_size reports size of 0,0

## [4.0.0] - 2020-07-23

Major version bump for a breaking change to `Text.stylize signature`, which corrects a minor but irritating API wart. The style now comes first and the `start` and `end` offsets default to the entire text. This allows for `text.stylize_all(style)` to be replaced with `text.stylize(style)`. The `start` and `end` offsets now support negative indexing, so `text.stylize("bold", -1)` makes the last character bold.

### Added

- Added markup switch to RichHandler https://github.com/willmcgugan/rich/issues/171

### Changed

- Change signature of Text.stylize to accept style first
- Remove Text.stylize_all which is no longer necessary

### Fixed

- Fixed rendering of Confirm prompt https://github.com/willmcgugan/rich/issues/170

## [3.4.1] - 2020-07-22

### Fixed

- Fixed incorrect default of expand in Table.grid

## [3.4.0] - 2020-07-22

### Added

- Added stream parameter to Console.input
- Added password parameter to Console.input
- Added description parameter to Progress.update
- Added rich.prompt
- Added detecting 'dumb' terminals
- Added Text.styled alternative constructor

### Fixes

- Fixed progress bars so that they are readable when color is disabled

## [3.3.2] - 2020-07-14

### Changed

- Optimized Text.pad

### Added

- Added rich.scope
- Change log_locals to use scope.render_scope
- Added title parameter to Columns

## [3.3.1] - 2020-07-13

### Added

- box.ASCII_DOUBLE_HEAD

### Changed

- Removed replace of -- --- ... from Markdown, as it made it impossible to include CLI info

## [3.3.0] - 2020-07-12

### Added

- Added title and title_align options to Panel
- Added pad and width parameters to Align
- Added end parameter to Rule
- Added Text.pad and Text.align methods
- Added leading parameter to Table

## [3.2.0] - 2020-07-10

### Added

- Added Align.left Align.center Align.right shortcuts
- Added Panel.fit shortcut
- Added align parameter to Columns

### Fixed

- Align class now pads to the right, like Text
- ipywidgets added as an optional dependency
- Issue with Panel and background color
- Fixed missing `__bool__` on Segment

### Changed

- Added `border_style` argument to Panel (note, `style` now applies to interior of the panel)

## [3.1.0] - 2020-07-09

### Changed

- Progress bars now work in Jupyter

## Added

- Added refresh_per_second to progress.track
- Added styles to BarColumn and progress.track

## [3.0.5] - 2020-07-07

### Fixed

- Fixed Windows version number require for truecolor

## [3.0.4] - 2020-07-07

### Changed

- More precise detection of Windows console https://github.com/willmcgugan/rich/issues/140

## [3.0.3] - 2020-07-03

### Fixed

- Fixed edge case with wrapped and overflowed text

### Changed

- New algorithm for compressing table that priorities smaller columns

### Added

- Added safe_box parameter to Console constructor

## [3.0.2] - 2020-07-02

### Added

- Added rich.styled.Styled class to apply styles to renderable
- Table.add_row now has an optional style parameter
- Added table_movie.py to examples

### Changed

- Modified box options to use half line characters at edges
- Non no_wrap columns will now shrink below minimum width if table is compressed

## [3.0.1] - 2020-06-30

### Added

- Added box.ASCII2
- Added markup argument to logging extra

### Changed

- Setting a non-None width now implies expand=True

## [3.0.0] - 2020-06-28

### Changed

- Enabled supported box chars for legacy Windows, and introduce `safe_box` flag
- Disable hyperlinks on legacy Windows
- Constructors for Rule and Panel now have keyword only arguments (reason for major version bump)
- Table.add_colum added keyword only arguments

### Fixed

- Fixed Table measure

## [2.3.1] - 2020-06-26

### Fixed

- Disabled legacy_windows if jupyter is detected https://github.com/willmcgugan/rich/issues/125

## [2.3.0] - 2020-06-26

### Fixed

- Fixed highlighting of paths / filenames
- Corrected docs for RichHandler which erroneously said default console writes to stderr

### Changed

- Allowed `style` parameter for `highlight_regex` to be a callable that returns a style

### Added

- Added optional highlighter parameter to RichHandler

## [2.2.6] - 2020-06-24

### Changed

- Store a "link id" on Style instance, so links containing different styles are highlighted together. (https://github.com/willmcgugan/rich/pull/123)

## [2.2.5] - 2020-06-23

### Fixed

- Fixed justify of tables (https://github.com/willmcgugan/rich/issues/117)

## [2.2.4] - 2020-06-21

### Added

- Added enable_link_path to RichHandler
- Added legacy_windows switch to Console constructor

## [2.2.3] - 2020-06-15

### Fixed

- Fixed console.log hyperlink not containing full path

### Changed

- Used random number for hyperlink id

## [2.2.2] - 2020-06-14

### Changed

- Exposed RichHandler highlighter as a class var

## [2.2.1] - 2020-06-14

### Changed

- Linked path in log render to file

## [2.2.0] - 2020-06-14

### Added

- Added redirect_stdout and redirect_stderr to Progress

### Changed

- printing to console with an active Progress doesn't break visuals

## [2.1.0] - 2020-06-11

### Added

- Added 'transient' option to Progress

### Changed

- Truncated overly long text in Rule with ellipsis overflow

## [2.0.1] - 2020-06-10

### Added

- Added expand option to Padding

### Changed

- Some minor optimizations in Text

### Fixed

- Fixed broken rule with CJK text

## [2.0.0] - 2020-06-06

### Added

- Added overflow methods
- Added no_wrap option to print()
- Added width option to print
- Improved handling of compressed tables

### Fixed

- Fixed erroneous space at end of log
- Fixed erroneous space at end of progress bar

### Changed

- Renamed \_ratio.ratio_divide to \_ratio.ratio_distribute
- Renamed JustifyValues to JustifyMethod (backwards incompatible)
- Optimized \_trim_spans
- Enforced keyword args in Console / Text interfaces (backwards incompatible)
- Return self from text.append

## [1.3.1] - 2020-06-01

### Changed

- Changed defaults of Table.grid
- Polished listdir.py example

### Added

- Added width argument to Columns

### Fixed

- Fixed for `columns_first` argument in Columns
- Fixed incorrect padding in columns with fixed width

## [1.3.0] - 2020-05-31

### Added

- Added rich.get_console() function to get global console instance.
- Added Columns class

### Changed

- Updated `markdown.Heading.create()` to work with subclassing.
- Console now transparently works with Jupyter

### Fixed

- Fixed issue with broken table with show_edge=False and a non-None box arg

## [1.2.3] - 2020-05-24

### Added

- Added `padding` parameter to Panel
- Added 'indeterminate' state when progress bars aren't started

### Fixed

- Fixed Progress deadlock https://github.com/willmcgugan/rich/issues/90

### Changed

- Auto-detect "truecolor" color system when in Windows Terminal

## [1.2.2] - 2020-05-22

### Fixed

- Issue with right aligned wrapped text adding extra spaces

## [1.2.1] - 2020-05-22

### Fixed

- Issue with sum and Style

## [1.2.0] - 2020-05-22

### Added

- Support for double underline, framed, encircled, and overlined attributes

### Changed

- Optimized Style
- Changed methods `__console__` to `__rich_console__`, and `__measure__` to `__rich_measure__`

## [1.1.9] - 2020-05-20

### Fixed

- Exception when BarColumn.bar_width == None

## [1.1.8] - 2020-05-20

### Changed

- Optimizations for Segment, Console and Table

### Added

- Added Console.clear method
- Added exporting of links to HTML

## [1.1.7] - 2020-05-19

### Added

- Added collapse_padding option to Table.

### Changed

- Some style attributes may be abbreviated (b for bold, i for italic etc). Previously abbreviations worked in console markup but only one at a time, i.e. "[b]Hello[/]" but not "[b i]Hello[/]" -- now they work everywhere.
- Renamed 'text' property on Text to 'plain'. i.e. text.plain returns a string version of the Text instance.

### Fixed

- Fixed zero division if total is 0 in progress bar

## [1.1.6] - 2020-05-17

### Added

- Added rich.align.Align class
- Added justify argument to Console.print and console.log

## [1.1.5] - 2020-05-15

### Changed

- Changed progress bars to write to stdout on terminal and hide on non-terminal

## [1.1.4] - 2020-05-15

### Fixed

- Fixed incorrect file and link in progress.log
- Fixes for legacy windows: Bar, Panel, and Rule now use ASCII characters
- show_cursor is now a no-op on legacy windows

### Added

- Added Console.input

### Changed

- Disable progress bars when not writing to a terminal

## [1.1.3] - 2020-05-14

### Fixed

- Issue with progress of one line`

## [1.1.2] - 2020-05-14

### Added

- Added -p switch to python -m rich.markdown to page output
- Added Console.control to output control codes

### Changed

- Changed Console log_time_format to no longer require a space at the end
- Added print and log to Progress to render terminal output when progress is active

## [1.1.1] - 2020-05-12

### Changed

- Stripped cursor moving control codes from text

## [1.1.0] - 2020-05-10

### Added

- Added hyperlinks to Style and markup
- Added justify and code theme switches to markdown command

## [1.0.3] - 2020-05-08

### Added

- Added `python -m rich.syntax` command

## [1.0.2] - 2020-05-08

### Fixed

- Issue with Windows legacy support https://github.com/willmcgugan/rich/issues/59

## [1.0.1] - 2020-05-08

### Changed

- Applied console markup after highlighting
- Documented highlighting
- Changed Markup parser to handle overlapping styles
- Relaxed dependency on colorama
- Allowed Theme to accept values as style definitions (str) as well as Style instances
- Added a panel to emphasize code in Markdown

### Added

- Added markup.escape
- Added `python -m rich.theme` command
- Added `python -m rich.markdown` command
- Added rendering of images in Readme (links only)

### Fixed

- Fixed Text.assemble not working with strings https://github.com/willmcgugan/rich/issues/57
- Fixed table when column widths must be compressed to fit

## [1.0.0] - 2020-05-03

### Changed

- Improvements to repr highlighter to highlight URLs

## [0.8.13] - 2020-04-28

### Fixed

- Fixed incorrect markdown rendering for quotes and changed style

## [0.8.12] - 2020-04-21

### Fixed

- Removed debug print from rich.progress

## [0.8.11] - 2020-04-14

### Added

- Added Table.show_lines to render lines between rows

### Changed

- Added markup escape with double square brackets

## [0.8.10] - 2020-04-12

### Fixed

- Fix row_styles applying to header

## [0.8.9] - 2020-04-12

### Changed

- Added force_terminal option to `Console.__init__`

### Added

- Added Table.row_styles to enable zebra striping.

## [0.8.8] - 2020-03-31

### Fixed

- Fixed background in Syntax

## [0.8.7] - 2020-03-31

### Fixed

- Broken wrapping of long lines
- Fixed wrapping in Syntax

### Changed

- Added word_wrap option to Syntax, which defaults to False.
- Added word_wrap option to Traceback.

## [0.8.6] - 2020-03-29

### Added

- Experimental Jupyter notebook support: from rich.jupyter import print

## [0.8.5] - 2020-03-29

### Changed

- Smarter number parsing regex for repr highlighter

### Added

- uuid highlighter for repr

## [0.8.4] - 2020-03-28

### Added

- Added 'test card', run python -m rich

### Changed

- Detected windows terminal, defaulting to colorama support

### Fixed

- Fixed table scaling issue

## [0.8.3] - 2020-03-27

### Fixed

- CJK right align

## [0.8.2] - 2020-03-27

### Changed

- Fixed issue with 0 speed resulting in zero division error
- Changed signature of Progress.update
- Made calling start() a second time a no-op

## [0.8.1] - 2020-03-22

### Added

- Added progress.DownloadColumn

## [0.8.0] - 2020-03-17

### Added

- CJK support
- Console level highlight flag
- Added encoding argument to Syntax.from_path

### Changed

- Dropped support for Windows command prompt (try https://www.microsoft.com/en-gb/p/windows-terminal-preview/)
- Added task_id to Progress.track

## [0.7.2] - 2020-03-15

### Fixed

- KeyError for missing pygments style

## [0.7.1] - 2020-03-13

### Fixed

- Issue with control codes being used in length calculation

### Changed

- Remove current_style concept, which wasn't really used and was problematic for concurrency

## [0.7.0] - 2020-03-12

### Changed

- Added width option to Panel
- Change special method `__render_width__` to `__measure__`
- Dropped the "markdown style" syntax in console markup
- Optimized style rendering

### Added

- Added Console.show_cursor method
- Added Progress bars

### Fixed

- Fixed wrapping when a single word was too large to fit in a line

## [0.6.0] - 2020-03-03

### Added

- Added tab_size to Console and Text
- Added protocol.is_renderable for runtime check
- Added emoji switch to Console
- Added inherit boolean to Theme
- Made Console thread safe, with a thread local buffer

### Changed

- Console.markup attribute now effects Table
- SeparatedConsoleRenderable and RichCast types

### Fixed

- Fixed tabs breaking rendering by converting to spaces

## [0.5.0] - 2020-02-23

### Changed

- Replaced `__console_str__` with `__rich__`

## [0.4.1] - 2020-02-22

### Fixed

- Readme links in Pypi

## [0.4.0] - 2020-02-22

### Added

- Added Traceback rendering and handler
- Added rich.constrain
- Added rich.rule

### Fixed

- Fixed unnecessary padding

## [0.3.3] - 2020-02-04

### Fixed

- Fixed Windows color support
- Fixed line width on windows issue (https://github.com/willmcgugan/rich/issues/7)
- Fixed Pretty print on Windows

## [0.3.2] - 2020-01-26

### Added

- Added rich.logging

## [0.3.1] - 2020-01-22

### Added

- Added colorama for Windows support

## [0.3.0] - 2020-01-19

### Added

- First official release, API still to be stabilized<|MERGE_RESOLUTION|>--- conflicted
+++ resolved
@@ -11,15 +11,12 @@
 
 - Fixed progress speed not updating when total doesn't change
 - Fixed superfluous new line in Status https://github.com/willmcgugan/rich/issues/1662
-<<<<<<< HEAD
 - Fixed Windows legacy width again
-=======
 - Fixed infinite loop in set_cell_size https://github.com/willmcgugan/rich/issues/1682
 
 ### Added
 
 - Added file protocol to URL highlighter https://github.com/willmcgugan/rich/issues/1681
->>>>>>> 22a0918e
 
 ## [10.13.0] - 2021-11-07
 
