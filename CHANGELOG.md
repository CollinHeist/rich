--- conflicted
+++ resolved
@@ -23,13 +23,10 @@
 
 - Added Polish README
 
-<<<<<<< HEAD
 ### Changed
 
 - `rich.progress.track()` will now show the elapsed time after finishing the task https://github.com/Textualize/rich/pull/2659
 
-=======
->>>>>>> bb1a56b4
 ## [13.3.1] - 2023-01-28
 
 ### Fixed
