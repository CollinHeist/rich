# Changelog

All notable changes to this project will be documented in this file.

The format is based on [Keep a Changelog](https://keepachangelog.com/en/1.0.0/),
and this project adheres to [Semantic Versioning](https://semver.org/spec/v2.0.0.html).

## [9.8.0] - Unreleased

### Added

- Added **rich_measure** for tree
- Added rich.align.VerticalCenter
<<<<<<< HEAD

### Changed

- The `style` argument on Align now applies to background only
- Changed display of progress bars in no_color mode for clarity

### Fixed

- Fixed panel cropping when shrunk too bar
=======
- Added height to ConsoleOptions
- Allow passing markdown over STDIN when using `python -m rich.markdown`
>>>>>>> 21e9596e

## [9.7.0] - 2021-01-09

### Added

- Added rich.tree
- Added no_color argument to Console

## [9.6.2] - 2021-01-07

### Fixed

- Fixed markup escaping edge case https://github.com/willmcgugan/rich/issues/878
- Double tag escape, i.e. `"\\[foo]"` results in a backslash plus `[foo]` tag

## [9.6.1] - 2020-12-31

### Fixed

- Fixed encoding error on Windows when loading code for Tracebacks

## [9.6.0] - 2020-12-30

### Changed

- MarkupError exception raise from None to omit internal exception
- Factored out RichHandler.render and RichHandler.render_message for easier extending
- Display pretty printed value in rich.inspect

### Added

- Added Progress.TimeElapsedColumn
- Added IPython support to pretty.install

### Fixed

- Fixed display of locals in Traceback for stdin

## [9.5.1] - 2020-12-19

### Fixed

- Fixed terminal size detection on Windows https://github.com/willmcgugan/rich/issues/836
- Fixed hex number highlighting

## [9.5.0] - 2020-12-18

### Changed

- If file is not specified on Console then the Console.file will return the current sys.stdout. Prior to 9.5.0 sys.stdout was cached on the Console, which could break code that wrapped sys.stdout after the Console was constructed.
- Changed `Color.__str__` to not include ansi codes
- Changed Console.size to get the terminal dimensions via sys.stdin. This means that if you set file to be an io.StringIO file then the width will be set to the current terminal dimensions and not a default of 80.

### Added

- Added stderr parameter to Console
- Added rich.reconfigure
- Added `Color.__rich__`
- Added Console.soft_wrap
- Added Console.style parameter
- Added Table.highlight parameter to enable highlighting of cells
- Added Panel.highlight parameter to enable highlighting of panel title
- Added highlight to ConsoleOptions

### Fixed

- Fixed double output in rich.live https://github.com/willmcgugan/rich/issues/485
- Fixed Console.out highlighting not reflecting defaults https://github.com/willmcgugan/rich/issues/827
- FileProxy now raises TypeError for empty non-str arguments https://github.com/willmcgugan/rich/issues/828

## [9.4.0] - 2020-12-12

### Added

- Added rich.live https://github.com/willmcgugan/rich/pull/382
- Added algin parameter to Rule and Console.rule
- Added rich.Status class and Console.status
- Added getitem to Text
- Added style parameter to Console.log
- Added rich.diagnose command

### Changed

- Table.add_row style argument now applies to entire line and not just cells
- Added end_section parameter to Table.add_row to force a line underneath row

## Fixed

- Fixed suppressed traceback context https://github.com/willmcgugan/rich/issues/468

## [9.3.0] - 2020-12-1

### Added

- Added get_datetime parameter to Console, to allow for repeatable tests
- Added get_time parameter to Console
- Added rich.abc.RichRenderable
- Added expand_all to rich.pretty.install()
- Added locals_max_length, and locals_max_string to Traceback and logging.RichHandler
- Set defaults of max_length and max_string for Traceback to 10 and 80
- Added disable argument to Progress

### Changed

- Reformatted test card (python -m rich)

### Fixed

- Fixed redirecting of stderr in Progress
- Fixed broken expanded tuple of one https://github.com/willmcgugan/rich/issues/445
- Fixed traceback message with `from` exceptions
- Fixed justify argument not working in console.log https://github.com/willmcgugan/rich/issues/460

## [9.2.0] - 2020-11-08

### Added

- Added tracebacks_show_locals parameter to RichHandler
- Added max_string to Pretty
- Added rich.ansi.AnsiDecoder
- Added decoding of ansi codes to captured stdout in Progress
- Added expand_all to rich.pretty.pprint

### Changed

- Applied dim=True to indent guide styles
- Factored out RichHandler.get_style_and_level to allow for overriding in subclasses
- Hid progress bars from html export
- rich.pretty.pprint now soft wraps

## [9.1.0] - 2020-10-23

### Added

- Added Text.with_indentation_guide
- Added Text.detect_indentation
- Added Pretty.indent_guides
- Added Syntax.indent_guides
- Added indent_guides parameter on pretty.install
- Added rich.pretty.pprint
- Added max_length to Pretty

### Changed

- Enabled indent guides on Tracebacks

### Fixed

- Fixed negative time remaining in Progress bars https://github.com/willmcgugan/rich/issues/378

## [9.0.1] - 2020-10-19

### Fixed

- Fixed broken ANSI codes in input on windows legacy https://github.com/willmcgugan/rich/issues/393

## [9.0.0] - 2020-10-18

### Fixed

- Progress download column now displays decimal units

### Added

- Support for Python 3.9
- Added legacy_windows to ConsoleOptions
- Added ascii_only to ConsoleOptions
- Added box.SQUARE_DOUBLE_HEAD
- Added highlighting of EUI-48 and EUI-64 (MAC addresses)
- Added Console.pager
- Added Console.out
- Added binary_units in progress download column
- Added Progress.reset
- Added Style.background_style property
- Added Bar renderable https://github.com/willmcgugan/rich/pull/361
- Added Table.min_width
- Added table.Column.min_width and table.Column.max_width, and same to Table.add_column

### Changed

- Dropped box.get_safe_box function in favor of Box.substitute
- Changed default padding in Panel from 0 to (0, 1) https://github.com/willmcgugan/rich/issues/385
- Table with row_styles will extend background color between cells if the box has no vertical dividerhttps://github.com/willmcgugan/rich/issues/383
- Changed default of fit kwarg in render_group() from False to True
- Renamed rich.bar to rich.progress_bar, and Bar class to ProgressBar, rich.bar is now the new solid bar class

### Fixed

- Fixed typo in `Style.transparent_background` method name.

## [8.0.0] - 2020-10-03

### Added

- Added Console.bell method
- Added Set to types that Console.print will automatically pretty print
- Added show_locals to Traceback
- Added theme stack mechanism, see Console.push_theme and Console.pop_theme

### Changed

- Changed Style.empty to Style.null to better reflect what it does
- Optimized combining styles involving a null style
- Change error messages in Style.parse to read better

### Fixed

- Fixed Table.\_\_rich_measure\_\_
- Fixed incorrect calculation of fixed width columns

## [7.1.0] - 2020-09-26

### Added

- Added Console.begin_capture, Console.end_capture and Console.capture
- Added Table.title_justify and Table.caption_justify https://github.com/willmcgugan/rich/issues/301

### Changed

- Improved formatting of exceptions
- Enabled Rich exceptions in logging https://github.com/taliraj
- UTF-8 encoding is now mentioned in HTML head section

### Removed

- Removed line_numbers argument from traceback.install, which was undocumented and did nothing

## [7.0.0] - 2020-09-18

### Added

- New ansi_dark and ansi_light themes
- Added Text.append_tokens for fast appending of string + Style pairs
- Added Text.remove_suffix
- Added Text.append_tokens

### Changed

- Text.tabs_to_spaces was renamed to Text.expand_tabs, which works in place rather than returning a new instance
- Renamed Column.index to Column.\_index
- Optimized Style.combine and Style.chain
- Optimized text rendering by fixing internal cache mechanism
- Optimized hash generation for Styles

## [6.2.0] - 2020-09-13

### Added

- Added inline code highlighting to Markdown

## [6.1.2] - 2020-09-11

### Added

- Added ipv4 and ipv6 to ReprHighlighter

### Changed

- The `#` sign is included in url highlighting

### Fixed

- Fixed force-color switch in rich.syntax and rich.markdown commands

## [6.1.1] - 2020-09-07

### Changed

- Restored "def" in inspect signature

## [6.1.0] - 2020-09-07

### Added

- New inspect module
- Added os.\_Environ to pretty print

### Fixed

- Prevented recursive renderables from getting stuck

## Changed

- force_terminal and force_jupyter can now be used to force the disabled state, or left as None to auto-detect.
- Panel now expands to fit title if supplied

## [6.0.0] - 2020-08-25

### Fixed

- Fixed use of `__rich__` cast

### Changed

- New algorithm to pretty print which fits more on a line if possible
- Deprecated `character` parameter in Rule and Console.rule, in favor of `characters`
- Optimized Syntax.from_path to avoid searching all lexers, which also speeds up tracebacks

### Added

- Added soft_wrap flag to Console.print

## [5.2.1] - 2020-08-19

### Fixed

- Fixed underscore with display hook https://github.com/willmcgugan/rich/issues/235

## [5.2.0] - 2020-08-14

### Changed

- Added crop argument to Console.print
- Added "ignore" overflow method
- Added multiple characters per rule @hedythedev https://github.com/willmcgugan/rich/pull/207

## [5.1.2] - 2020-08-10

### Fixed

- Further optimized pretty printing ~5X.

## [5.1.1] - 2020-08-09

### Fixed

- Optimized pretty printing ~3X faster

## [5.1.0] - 2020-08-08

### Added

- Added Text.cell_len
- Added helpful message regarding unicode decoding errors https://github.com/willmcgugan/rich/issues/212
- Added display hook with pretty.install()

### Fixed

- Fixed deprecation warnings re backslash https://github.com/willmcgugan/rich/issues/210
- Fixed repr highlighting of scientific notation, e.g. 1e100

### Changed

- Implemented pretty printing, and removed pprintpp from dependencies
- Optimized Text.join

## [5.0.0] - 2020-08-02

### Changed

- Change to console markup syntax to not parse Python structures as markup, i.e. `[1,2,3]` is treated as a literal, not a tag.
- Standard color numbers syntax has changed to `"color(<number>)"` so that `[5]` (for example) is considered a literal.
- Markup escape method has changed from double brackets to preceding with a backslash, so `foo[[]]` would be `foo\[bar]`

## [4.2.2] - 2020-07-30

### Changed

- Added thread to automatically call update() in progress.track(). Replacing previous adaptive algorithm.
- Second attempt at working around https://bugs.python.org/issue37871

## [4.2.1] - 2020-07-29

### Added

- Added show_time and show_level parameters to RichHandler https://github.com/willmcgugan/rich/pull/182

### Fixed

- Fixed progress.track iterator exiting early https://github.com/willmcgugan/rich/issues/189
- Added workaround for Python bug https://bugs.python.org/issue37871, fixing https://github.com/willmcgugan/rich/issues/186

### Changed

- Set overflow=fold for log messages https://github.com/willmcgugan/rich/issues/190

## [4.2.0] - 2020-07-27

### Fixed

- Fixed missing new lines https://github.com/willmcgugan/rich/issues/178
- Fixed Progress.track https://github.com/willmcgugan/rich/issues/184
- Remove control codes from exported text https://github.com/willmcgugan/rich/issues/181
- Implemented auto-detection and color rendition of 16-color mode

## [4.1.0] - 2020-07-26

### Changed

- Optimized progress.track for very quick iterations
- Force default size of 80x25 if get_terminal_size reports size of 0,0

## [4.0.0] - 2020-07-23

Major version bump for a breaking change to `Text.stylize signature`, which corrects a minor but irritating API wart. The style now comes first and the `start` and `end` offsets default to the entire text. This allows for `text.stylize_all(style)` to be replaced with `text.stylize(style)`. The `start` and `end` offsets now support negative indexing, so `text.stylize("bold", -1)` makes the last character bold.

### Added

- Added markup switch to RichHandler https://github.com/willmcgugan/rich/issues/171

### Changed

- Change signature of Text.stylize to accept style first
- Remove Text.stylize_all which is no longer necessary

### Fixed

- Fixed rendering of Confirm prompt https://github.com/willmcgugan/rich/issues/170

## [3.4.1] - 2020-07-22

### Fixed

- Fixed incorrect default of expand in Table.grid

## [3.4.0] - 2020-07-22

### Added

- Added stream parameter to Console.input
- Added password parameter to Console.input
- Added description parameter to Progress.update
- Added rich.prompt
- Added detecting 'dumb' terminals
- Added Text.styled alternative constructor

### Fixes

- Fixed progress bars so that they are readable when color is disabled

## [3.3.2] - 2020-07-14

### Changed

- Optimized Text.pad

### Added

- Added rich.scope
- Change log_locals to use scope.render_scope
- Added title parameter to Columns

## [3.3.1] - 2020-07-13

### Added

- box.ASCII_DOUBLE_HEAD

### Changed

- Removed replace of -- --- ... from Markdown, as it made it impossible to include CLI info

## [3.3.0] - 2020-07-12

### Added

- Added title and title_align options to Panel
- Added pad and width parameters to Align
- Added end parameter to Rule
- Added Text.pad and Text.align methods
- Added leading parameter to Table

## [3.2.0] - 2020-07-10

### Added

- Added Align.left Align.center Align.right shortcuts
- Added Panel.fit shortcut
- Added align parameter to Columns

### Fixed

- Align class now pads to the right, like Text
- ipywidgets added as an optional dependency
- Issue with Panel and background color
- Fixed missing `__bool__` on Segment

### Changed

- Added `border_style` argument to Panel (note, `style` now applies to interior of the panel)

## [3.1.0] - 2020-07-09

### Changed

- Progress bars now work in Jupyter

## Added

- Added refresh_per_second to progress.track
- Added styles to BarColumn and progress.track

## [3.0.5] - 2020-07-07

### Fixed

- Fixed Windows version number require for truecolor

## [3.0.4] - 2020-07-07

### Changed

- More precise detection of Windows console https://github.com/willmcgugan/rich/issues/140

## [3.0.3] - 2020-07-03

### Fixed

- Fixed edge case with wrapped and overflowed text

### Changed

- New algorithm for compressing table that priorities smaller columns

### Added

- Added safe_box parameter to Console constructor

## [3.0.2] - 2020-07-02

### Added

- Added rich.styled.Styled class to apply styles to renderable
- Table.add_row now has an optional style parameter
- Added table_movie.py to examples

### Changed

- Modified box options to use half line characters at edges
- Non no_wrap columns will now shrink below minimum width if table is compressed

## [3.0.1] - 2020-06-30

### Added

- Added box.ASCII2
- Added markup argument to logging extra

### Changed

- Setting a non-None width now implies expand=True

## [3.0.0] - 2020-06-28

### Changed

- Enabled supported box chars for legacy Windows, and introduce `safe_box` flag
- Disable hyperlinks on legacy Windows
- Constructors for Rule and Panel now have keyword only arguments (reason for major version bump)
- Table.add_colum added keyword only arguments

### Fixed

- Fixed Table measure

## [2.3.1] - 2020-06-26

### Fixed

- Disabled legacy_windows if jupyter is detected https://github.com/willmcgugan/rich/issues/125

## [2.3.0] - 2020-06-26

### Fixed

- Fixed highlighting of paths / filenames
- Corrected docs for RichHandler which erroneously said default console writes to stderr

### Changed

- Allowed `style` parameter for `highlight_regex` to be a callable that returns a style

### Added

- Added optional highlighter parameter to RichHandler

## [2.2.6] - 2020-06-24

### Changed

- Store a "link id" on Style instance, so links containing different styles are highlighted together. (https://github.com/willmcgugan/rich/pull/123)

## [2.2.5] - 2020-06-23

### Fixed

- Fixed justify of tables (https://github.com/willmcgugan/rich/issues/117)

## [2.2.4] - 2020-06-21

### Added

- Added enable_link_path to RichHandler
- Added legacy_windows switch to Console constructor

## [2.2.3] - 2020-06-15

### Fixed

- Fixed console.log hyperlink not containing full path

### Changed

- Used random number for hyperlink id

## [2.2.2] - 2020-06-14

### Changed

- Exposed RichHandler highlighter as a class var

## [2.2.1] - 2020-06-14

### Changed

- Linked path in log render to file

## [2.2.0] - 2020-06-14

### Added

- Added redirect_stdout and redirect_stderr to Progress

### Changed

- printing to console with an active Progress doesn't break visuals

## [2.1.0] - 2020-06-11

### Added

- Added 'transient' option to Progress

### Changed

- Truncated overly long text in Rule with ellipsis overflow

## [2.0.1] - 2020-06-10

### Added

- Added expand option to Padding

### Changed

- Some minor optimizations in Text

### Fixed

- Fixed broken rule with CJK text

## [2.0.0] - 2020-06-06

### Added

- Added overflow methods
- Added no_wrap option to print()
- Added width option to print
- Improved handling of compressed tables

### Fixed

- Fixed erroneous space at end of log
- Fixed erroneous space at end of progress bar

### Changed

- Renamed \_ratio.ratio_divide to \_ratio.ratio_distribute
- Renamed JustifyValues to JustifyMethod (backwards incompatible)
- Optimized \_trim_spans
- Enforced keyword args in Console / Text interfaces (backwards incompatible)
- Return self from text.append

## [1.3.1] - 2020-06-01

### Changed

- Changed defaults of Table.grid
- Polished listdir.py example

### Added

- Added width argument to Columns

### Fixed

- Fixed for `columns_first` argument in Columns
- Fixed incorrect padding in columns with fixed width

## [1.3.0] - 2020-05-31

### Added

- Added rich.get_console() function to get global console instance.
- Added Columns class

### Changed

- Updated `markdown.Heading.create()` to work with subclassing.
- Console now transparently works with Jupyter

### Fixed

- Fixed issue with broken table with show_edge=False and a non-None box arg

## [1.2.3] - 2020-05-24

### Added

- Added `padding` parameter to Panel
- Added 'indeterminate' state when progress bars aren't started

### Fixed

- Fixed Progress deadlock https://github.com/willmcgugan/rich/issues/90

### Changed

- Auto-detect "truecolor" color system when in Windows Terminal

## [1.2.2] - 2020-05-22

### Fixed

- Issue with right aligned wrapped text adding extra spaces

## [1.2.1] - 2020-05-22

### Fixed

- Issue with sum and Style

## [1.2.0] - 2020-05-22

### Added

- Support for double underline, framed, encircled, and overlined attributes

### Changed

- Optimized Style
- Changed methods `__console__` to `__rich_console__`, and `__measure__` to `__rich_measure__`

## [1.1.9] - 2020-05-20

### Fixed

- Exception when BarColumn.bar_width == None

## [1.1.8] - 2020-05-20

### Changed

- Optimizations for Segment, Console and Table

### Added

- Added Console.clear method
- Added exporting of links to HTML

## [1.1.7] - 2020-05-19

### Added

- Added collapse_padding option to Table.

### Changed

- Some style attributes may be abbreviated (b for bold, i for italic etc). Previously abbreviations worked in console markup but only one at a time, i.e. "[b]Hello[/]" but not "[b i]Hello[/]" -- now they work everywhere.
- Renamed 'text' property on Text to 'plain'. i.e. text.plain returns a string version of the Text instance.

### Fixed

- Fixed zero division if total is 0 in progress bar

## [1.1.6] - 2020-05-17

### Added

- Added rich.align.Align class
- Added justify argument to Console.print and console.log

## [1.1.5] - 2020-05-15

### Changed

- Changed progress bars to write to stdout on terminal and hide on non-terminal

## [1.1.4] - 2020-05-15

### Fixed

- Fixed incorrect file and link in progress.log
- Fixes for legacy windows: Bar, Panel, and Rule now use ASCII characters
- show_cursor is now a no-op on legacy windows

### Added

- Added Console.input

### Changed

- Disable progress bars when not writing to a terminal

## [1.1.3] - 2020-05-14

### Fixed

- Issue with progress of one line`

## [1.1.2] - 2020-05-14

### Added

- Added -p switch to python -m rich.markdown to page output
- Added Console.control to output control codes

### Changed

- Changed Console log_time_format to no longer require a space at the end
- Added print and log to Progress to render terminal output when progress is active

## [1.1.1] - 2020-05-12

### Changed

- Stripped cursor moving control codes from text

## [1.1.0] - 2020-05-10

### Added

- Added hyperlinks to Style and markup
- Added justify and code theme switches to markdown command

## [1.0.3] - 2020-05-08

### Added

- Added `python -m rich.syntax` command

## [1.0.2] - 2020-05-08

### Fixed

- Issue with Windows legacy support https://github.com/willmcgugan/rich/issues/59

## [1.0.1] - 2020-05-08

### Changed

- Applied console markup after highlighting
- Documented highlighting
- Changed Markup parser to handle overlapping styles
- Relaxed dependency on colorama
- Allowed Theme to accept values as style definitions (str) as well as Style instances
- Added a panel to emphasize code in Markdown

### Added

- Added markup.escape
- Added `python -m rich.theme` command
- Added `python -m rich.markdown` command
- Added rendering of images in Readme (links only)

### Fixed

- Fixed Text.assemble not working with strings https://github.com/willmcgugan/rich/issues/57
- Fixed table when column widths must be compressed to fit

## [1.0.0] - 2020-05-03

### Changed

- Improvements to repr highlighter to highlight URLs

## [0.8.13] - 2020-04-28

### Fixed

- Fixed incorrect markdown rendering for quotes and changed style

## [0.8.12] - 2020-04-21

### Fixed

- Removed debug print from rich.progress

## [0.8.11] - 2020-04-14

### Added

- Added Table.show_lines to render lines between rows

### Changed

- Added markup escape with double square brackets

## [0.8.10] - 2020-04-12

### Fixed

- Fix row_styles applying to header

## [0.8.9] - 2020-04-12

### Changed

- Added force_terminal option to `Console.__init__`

### Added

- Added Table.row_styles to enable zebra striping.

## [0.8.8] - 2020-03-31

### Fixed

- Fixed background in Syntax

## [0.8.7] - 2020-03-31

### Fixed

- Broken wrapping of long lines
- Fixed wrapping in Syntax

### Changed

- Added word_wrap option to Syntax, which defaults to False.
- Added word_wrap option to Traceback.

## [0.8.6] - 2020-03-29

### Added

- Experimental Jupyter notebook support: from rich.jupyter import print

## [0.8.5] - 2020-03-29

### Changed

- Smarter number parsing regex for repr highlighter

### Added

- uuid highlighter for repr

## [0.8.4] - 2020-03-28

### Added

- Added 'test card', run python -m rich

### Changed

- Detected windows terminal, defaulting to colorama support

### Fixed

- Fixed table scaling issue

## [0.8.3] - 2020-03-27

### Fixed

- CJK right align

## [0.8.2] - 2020-03-27

### Changed

- Fixed issue with 0 speed resulting in zero division error
- Changed signature of Progress.update
- Made calling start() a second time a no-op

## [0.8.1] - 2020-03-22

### Added

- Added progress.DownloadColumn

## [0.8.0] - 2020-03-17

### Added

- CJK support
- Console level highlight flag
- Added encoding argument to Syntax.from_path

### Changed

- Dropped support for Windows command prompt (try https://www.microsoft.com/en-gb/p/windows-terminal-preview/)
- Added task_id to Progress.track

## [0.7.2] - 2020-03-15

### Fixed

- KeyError for missing pygments style

## [0.7.1] - 2020-03-13

### Fixed

- Issue with control codes being used in length calculation

### Changed

- Remove current_style concept, which wasn't really used and was problematic for concurrency

## [0.7.0] - 2020-03-12

### Changed

- Added width option to Panel
- Change special method `__render_width__` to `__measure__`
- Dropped the "markdown style" syntax in console markup
- Optimized style rendering

### Added

- Added Console.show_cursor method
- Added Progress bars

### Fixed

- Fixed wrapping when a single word was too large to fit in a line

## [0.6.0] - 2020-03-03

### Added

- Added tab_size to Console and Text
- Added protocol.is_renderable for runtime check
- Added emoji switch to Console
- Added inherit boolean to Theme
- Made Console thread safe, with a thread local buffer

### Changed

- Console.markup attribute now effects Table
- SeparatedConsoleRenderable and RichCast types

### Fixed

- Fixed tabs breaking rendering by converting to spaces

## [0.5.0] - 2020-02-23

### Changed

- Replaced `__console_str__` with `__rich__`

## [0.4.1] - 2020-02-22

### Fixed

- Readme links in Pypi

## [0.4.0] - 2020-02-22

### Added

- Added Traceback rendering and handler
- Added rich.constrain
- Added rich.rule

### Fixed

- Fixed unnecessary padding

## [0.3.3] - 2020-02-04

### Fixed

- Fixed Windows color support
- Fixed line width on windows issue (https://github.com/willmcgugan/rich/issues/7)
- Fixed Pretty print on Windows

## [0.3.2] - 2020-01-26

### Added

- Added rich.logging

## [0.3.1] - 2020-01-22

### Added

- Added colorama for Windows support

## [0.3.0] - 2020-01-19

### Added

- First official release, API still to be stabilized<|MERGE_RESOLUTION|>--- conflicted
+++ resolved
@@ -11,7 +11,6 @@
 
 - Added **rich_measure** for tree
 - Added rich.align.VerticalCenter
-<<<<<<< HEAD
 
 ### Changed
 
@@ -21,10 +20,7 @@
 ### Fixed
 
 - Fixed panel cropping when shrunk too bar
-=======
-- Added height to ConsoleOptions
 - Allow passing markdown over STDIN when using `python -m rich.markdown`
->>>>>>> 21e9596e
 
 ## [9.7.0] - 2021-01-09
 
