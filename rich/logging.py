--- conflicted
+++ resolved
@@ -108,11 +108,8 @@
         self.tracebacks_word_wrap = tracebacks_word_wrap
         self.tracebacks_show_locals = tracebacks_show_locals
         self.tracebacks_suppress = tracebacks_suppress
-<<<<<<< HEAD
         self.tracebacks_max_frames = tracebacks_max_frames
-=======
         self.tracebacks_code_width = tracebacks_code_width
->>>>>>> f60b565d
         self.locals_max_length = locals_max_length
         self.locals_max_string = locals_max_string
         self.keywords = keywords
