from typing import Union

from .console import Console, ConsoleOptions, RenderResult
from .jupyter import JupyterMixin
from .segment import Segment
from .style import Style
from ._emoji_codes import EMOJI
from ._emoji_replace import _emoji_replace


class NoEmoji(Exception):
    """No emoji by that name."""


class Emoji(JupyterMixin):
    __slots__ = ["name", "style", "_char"]

    def __init__(self, name: str, style: Union[str, Style] = "none") -> None:
        """A single emoji character.

        Args:
            name (str): Name of emoji.
            style (Union[str, Style], optional): Optional style. Defaults to None.

        Raises:
            NoEmoji: If the emoji doesn't exist.
        """
        self.name = name
        self.style = style
        try:
            self._char = EMOJI[name]
        except KeyError:
            raise NoEmoji(f"No emoji called {name!r}")

    @classmethod
    def replace(cls, text: str) -> str:
<<<<<<< HEAD
        """Replace emoji markup with corresponding unicode characters.
        
=======
        """Replace emoji markup with coresponding unicode characters.

>>>>>>> 6b6c7e2d
        Args:
            text (str): A string with emojis codes, e.g. "Hello :smiley:!"

        Returns:
            str: A string with emoji codes replaces with actual emoji.
        """
        return _emoji_replace(text)

    def __repr__(self) -> str:
        return f"<emoji {self.name!r}>"

    def __str__(self) -> str:
        return self._char

    def __rich_console__(
        self, console: Console, options: ConsoleOptions
    ) -> RenderResult:
        yield Segment(self._char, console.get_style(self.style))


if __name__ == "__main__":  # pragma: no cover
    import sys

    from rich.columns import Columns
    from rich.console import Console

    console = Console(record=True)

    columns = Columns(
        (f":{name}: {name}" for name in sorted(EMOJI.keys()) if "\u200D" not in name),
        column_first=True,
    )

    console.print(columns)
    if len(sys.argv) > 1:
        console.save_html(sys.argv[1])<|MERGE_RESOLUTION|>--- conflicted
+++ resolved
@@ -34,13 +34,8 @@
 
     @classmethod
     def replace(cls, text: str) -> str:
-<<<<<<< HEAD
         """Replace emoji markup with corresponding unicode characters.
         
-=======
-        """Replace emoji markup with coresponding unicode characters.
-
->>>>>>> 6b6c7e2d
         Args:
             text (str): A string with emojis codes, e.g. "Hello :smiley:!"
 
